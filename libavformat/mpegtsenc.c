/*
 * MPEG2 transport stream (aka DVB) muxer
 * Copyright (c) 2003 Fabrice Bellard
 *
 * This file is part of FFmpeg.
 *
 * FFmpeg is free software; you can redistribute it and/or
 * modify it under the terms of the GNU Lesser General Public
 * License as published by the Free Software Foundation; either
 * version 2.1 of the License, or (at your option) any later version.
 *
 * FFmpeg is distributed in the hope that it will be useful,
 * but WITHOUT ANY WARRANTY; without even the implied warranty of
 * MERCHANTABILITY or FITNESS FOR A PARTICULAR PURPOSE.  See the GNU
 * Lesser General Public License for more details.
 *
 * You should have received a copy of the GNU Lesser General Public
 * License along with FFmpeg; if not, write to the Free Software
 * Foundation, Inc., 51 Franklin Street, Fifth Floor, Boston, MA 02110-1301 USA
 */

#include "libavutil/avassert.h"
#include "libavutil/bswap.h"
#include "libavutil/crc.h"
#include "libavutil/dict.h"
#include "libavutil/intreadwrite.h"
#include "libavutil/mathematics.h"
#include "libavutil/opt.h"

#include "libavcodec/internal.h"

#include "avformat.h"
#include "avio_internal.h"
#include "internal.h"
#include "mpegts.h"

#define PCR_TIME_BASE 27000000

/* write DVB SI sections */

/*********************************************/
/* mpegts section writer */

typedef struct MpegTSSection {
    int pid;
    int cc;
    void (*write_packet)(struct MpegTSSection *s, const uint8_t *packet);
    void *opaque;
} MpegTSSection;

typedef struct MpegTSService {
    MpegTSSection pmt; /* MPEG2 pmt table context */
    int sid;           /* service ID */
    char *name;
    char *provider_name;
    int pcr_pid;
    int pcr_packet_count;
    int pcr_packet_period;
    AVProgram *program;
} MpegTSService;

// service_type values as defined in ETSI 300 468
enum {
    MPEGTS_SERVICE_TYPE_DIGITAL_TV                   = 0x01,
    MPEGTS_SERVICE_TYPE_DIGITAL_RADIO                = 0x02,
    MPEGTS_SERVICE_TYPE_TELETEXT                     = 0x03,
    MPEGTS_SERVICE_TYPE_ADVANCED_CODEC_DIGITAL_RADIO = 0x0A,
    MPEGTS_SERVICE_TYPE_MPEG2_DIGITAL_HDTV           = 0x11,
    MPEGTS_SERVICE_TYPE_ADVANCED_CODEC_DIGITAL_SDTV  = 0x16,
    MPEGTS_SERVICE_TYPE_ADVANCED_CODEC_DIGITAL_HDTV  = 0x19
};
typedef struct MpegTSWrite {
    const AVClass *av_class;
    MpegTSSection pat; /* MPEG2 pat table */
    MpegTSSection sdt; /* MPEG2 sdt table context */
    MpegTSService **services;
    int sdt_packet_count;
    int sdt_packet_period;
    int pat_packet_count;
    int pat_packet_period;
    int nb_services;
    int onid;
    int tsid;
    int64_t first_pcr;
    int mux_rate; ///< set to 1 when VBR
    int pes_payload_size;

    int transport_stream_id;
    int original_network_id;
    int service_id;
    int service_type;

    int pmt_start_pid;
    int start_pid;
    int m2ts_mode;

    int reemit_pat_pmt; // backward compatibility

    int pcr_period;
#define MPEGTS_FLAG_REEMIT_PAT_PMT  0x01
#define MPEGTS_FLAG_AAC_LATM        0x02
#define MPEGTS_FLAG_PAT_PMT_AT_FRAMES           0x04
#define MPEGTS_FLAG_SYSTEM_B        0x08
    int flags;
    int copyts;
    int tables_version;
    double pat_period;
    double sdt_period;
    int64_t last_pat_ts;
    int64_t last_sdt_ts;

    int omit_video_pes_length;
} MpegTSWrite;

/* a PES packet header is generated every DEFAULT_PES_HEADER_FREQ packets */
#define DEFAULT_PES_HEADER_FREQ  16
#define DEFAULT_PES_PAYLOAD_SIZE ((DEFAULT_PES_HEADER_FREQ - 1) * 184 + 170)

/* The section length is 12 bits. The first 2 are set to 0, the remaining
 * 10 bits should not exceed 1021. */
#define SECTION_LENGTH 1020

/* NOTE: 4 bytes must be left at the end for the crc32 */
static void mpegts_write_section(MpegTSSection *s, uint8_t *buf, int len)
{
    unsigned int crc;
    unsigned char packet[TS_PACKET_SIZE];
    const unsigned char *buf_ptr;
    unsigned char *q;
    int first, b, len1, left;

    crc = av_bswap32(av_crc(av_crc_get_table(AV_CRC_32_IEEE),
                            -1, buf, len - 4));

    buf[len - 4] = (crc >> 24) & 0xff;
    buf[len - 3] = (crc >> 16) & 0xff;
    buf[len - 2] = (crc >>  8) & 0xff;
    buf[len - 1] =  crc        & 0xff;

    /* send each packet */
    buf_ptr = buf;
    while (len > 0) {
        first = buf == buf_ptr;
        q     = packet;
        *q++  = 0x47;
        b     = s->pid >> 8;
        if (first)
            b |= 0x40;
        *q++  = b;
        *q++  = s->pid;
        s->cc = s->cc + 1 & 0xf;
        *q++  = 0x10 | s->cc;
        if (first)
            *q++ = 0; /* 0 offset */
        len1 = TS_PACKET_SIZE - (q - packet);
        if (len1 > len)
            len1 = len;
        memcpy(q, buf_ptr, len1);
        q += len1;
        /* add known padding data */
        left = TS_PACKET_SIZE - (q - packet);
        if (left > 0)
            memset(q, 0xff, left);

        s->write_packet(s, packet);

        buf_ptr += len1;
        len     -= len1;
    }
}

static inline void put16(uint8_t **q_ptr, int val)
{
    uint8_t *q;
    q      = *q_ptr;
    *q++   = val >> 8;
    *q++   = val;
    *q_ptr = q;
}

static int mpegts_write_section1(MpegTSSection *s, int tid, int id,
                                 int version, int sec_num, int last_sec_num,
                                 uint8_t *buf, int len)
{
    uint8_t section[1024], *q;
    unsigned int tot_len;
    /* reserved_future_use field must be set to 1 for SDT */
    unsigned int flags = tid == SDT_TID ? 0xf000 : 0xb000;

    tot_len = 3 + 5 + len + 4;
    /* check if not too big */
    if (tot_len > 1024)
        return AVERROR_INVALIDDATA;

    q    = section;
    *q++ = tid;
    put16(&q, flags | (len + 5 + 4)); /* 5 byte header + 4 byte CRC */
    put16(&q, id);
    *q++ = 0xc1 | (version << 1); /* current_next_indicator = 1 */
    *q++ = sec_num;
    *q++ = last_sec_num;
    memcpy(q, buf, len);

    mpegts_write_section(s, section, tot_len);
    return 0;
}

/*********************************************/
/* mpegts writer */

#define DEFAULT_PROVIDER_NAME   "FFmpeg"
#define DEFAULT_SERVICE_NAME    "Service01"

/* we retransmit the SI info at this rate */
#define SDT_RETRANS_TIME 500
#define PAT_RETRANS_TIME 100
#define PCR_RETRANS_TIME 20

typedef struct MpegTSWriteStream {
    struct MpegTSService *service;
    int pid; /* stream associated pid */
    int cc;
    int payload_size;
    int first_pts_check; ///< first pts check needed
    int prev_payload_key;
    int64_t payload_pts;
    int64_t payload_dts;
    int payload_flags;
    uint8_t *payload;
    AVFormatContext *amux;
    AVRational user_tb;

    /* For Opus */
    int opus_queued_samples;
    int opus_pending_trim_start;
} MpegTSWriteStream;

static void mpegts_write_pat(AVFormatContext *s)
{
    MpegTSWrite *ts = s->priv_data;
    MpegTSService *service;
    uint8_t data[SECTION_LENGTH], *q;
    int i;

    q = data;
    for (i = 0; i < ts->nb_services; i++) {
        service = ts->services[i];
        put16(&q, service->sid);
        put16(&q, 0xe000 | service->pmt.pid);
    }
    mpegts_write_section1(&ts->pat, PAT_TID, ts->tsid, ts->tables_version, 0, 0,
                          data, q - data);
}

static int mpegts_write_pmt(AVFormatContext *s, MpegTSService *service)
{
    MpegTSWrite *ts = s->priv_data;
    uint8_t data[SECTION_LENGTH], *q, *desc_length_ptr, *program_info_length_ptr;
    int val, stream_type, i, err = 0;

    q = data;
    put16(&q, 0xe000 | service->pcr_pid);

    program_info_length_ptr = q;
    q += 2; /* patched after */

    /* put program info here */

    val = 0xf000 | (q - program_info_length_ptr - 2);
    program_info_length_ptr[0] = val >> 8;
    program_info_length_ptr[1] = val;

    for (i = 0; i < s->nb_streams; i++) {
        AVStream *st = s->streams[i];
        MpegTSWriteStream *ts_st = st->priv_data;
        AVDictionaryEntry *lang = av_dict_get(st->metadata, "language", NULL, 0);

        if (s->nb_programs) {
            int k, found = 0;
            AVProgram *program = service->program;

            for (k = 0; k < program->nb_stream_indexes; k++)
                if (program->stream_index[k] == i) {
                    found = 1;
                    break;
                }

            if (!found)
                continue;
        }

        if (q - data > SECTION_LENGTH - 32) {
            err = 1;
            break;
        }
        switch (st->codecpar->codec_id) {
        case AV_CODEC_ID_MPEG1VIDEO:
        case AV_CODEC_ID_MPEG2VIDEO:
            stream_type = STREAM_TYPE_VIDEO_MPEG2;
            break;
        case AV_CODEC_ID_MPEG4:
            stream_type = STREAM_TYPE_VIDEO_MPEG4;
            break;
        case AV_CODEC_ID_H264:
            stream_type = STREAM_TYPE_VIDEO_H264;
            break;
        case AV_CODEC_ID_HEVC:
            stream_type = STREAM_TYPE_VIDEO_HEVC;
            break;
        case AV_CODEC_ID_CAVS:
            stream_type = STREAM_TYPE_VIDEO_CAVS;
            break;
        case AV_CODEC_ID_DIRAC:
            stream_type = STREAM_TYPE_VIDEO_DIRAC;
            break;
        case AV_CODEC_ID_VC1:
            stream_type = STREAM_TYPE_VIDEO_VC1;
            break;
        case AV_CODEC_ID_MP2:
        case AV_CODEC_ID_MP3:
            stream_type = STREAM_TYPE_AUDIO_MPEG1;
            break;
        case AV_CODEC_ID_AAC:
            stream_type = (ts->flags & MPEGTS_FLAG_AAC_LATM)
                          ? STREAM_TYPE_AUDIO_AAC_LATM
                          : STREAM_TYPE_AUDIO_AAC;
            break;
        case AV_CODEC_ID_AAC_LATM:
            stream_type = STREAM_TYPE_AUDIO_AAC_LATM;
            break;
        case AV_CODEC_ID_AC3:
            stream_type = (ts->flags & MPEGTS_FLAG_SYSTEM_B)
                          ? STREAM_TYPE_PRIVATE_DATA
                          : STREAM_TYPE_AUDIO_AC3;
            break;
        case AV_CODEC_ID_EAC3:
            stream_type = (ts->flags & MPEGTS_FLAG_SYSTEM_B)
                          ? STREAM_TYPE_PRIVATE_DATA
                          : STREAM_TYPE_AUDIO_EAC3;
            break;
        case AV_CODEC_ID_DTS:
            stream_type = STREAM_TYPE_AUDIO_DTS;
            break;
        case AV_CODEC_ID_TRUEHD:
            stream_type = STREAM_TYPE_AUDIO_TRUEHD;
            break;
        case AV_CODEC_ID_OPUS:
            stream_type = STREAM_TYPE_PRIVATE_DATA;
            break;
        default:
            stream_type = STREAM_TYPE_PRIVATE_DATA;
            break;
        }

        *q++ = stream_type;
        put16(&q, 0xe000 | ts_st->pid);
        desc_length_ptr = q;
        q += 2; /* patched after */

        /* write optional descriptors here */
        switch (st->codecpar->codec_type) {
        case AVMEDIA_TYPE_AUDIO:
<<<<<<< HEAD
            if (st->codec->codec_id==AV_CODEC_ID_AC3 && (ts->flags & MPEGTS_FLAG_SYSTEM_B)) {
                *q++=0x6a; // AC3 descriptor see A038 DVB SI
                *q++=1; // 1 byte, all flags sets to 0
                *q++=0; // omit all fields...
            }
            if (st->codec->codec_id==AV_CODEC_ID_EAC3 && (ts->flags & MPEGTS_FLAG_SYSTEM_B)) {
                *q++=0x7a; // EAC3 descriptor see A038 DVB SI
                *q++=1; // 1 byte, all flags sets to 0
                *q++=0; // omit all fields...
            }
            if (st->codec->codec_id==AV_CODEC_ID_S302M) {
                *q++ = 0x05; /* MPEG-2 registration descriptor*/
                *q++ = 4;
                *q++ = 'B';
                *q++ = 'S';
                *q++ = 'S';
                *q++ = 'D';
            }
            if (st->codec->codec_id==AV_CODEC_ID_OPUS) {
                /* 6 bytes registration descriptor, 4 bytes Opus audio descriptor */
                if (q - data > SECTION_LENGTH - 6 - 4) {
                    err = 1;
                    break;
                }

                *q++ = 0x05; /* MPEG-2 registration descriptor*/
                *q++ = 4;
                *q++ = 'O';
                *q++ = 'p';
                *q++ = 'u';
                *q++ = 's';

                *q++ = 0x7f; /* DVB extension descriptor */
                *q++ = 2;
                *q++ = 0x80;

                if (st->codec->extradata && st->codec->extradata_size >= 19) {
                    if (st->codec->extradata[18] == 0 && st->codec->channels <= 2) {
                        /* RTP mapping family */
                        *q++ = st->codec->channels;
                    } else if (st->codec->extradata[18] == 1 && st->codec->channels <= 8 &&
                               st->codec->extradata_size >= 21 + st->codec->channels) {
                        static const uint8_t coupled_stream_counts[9] = {
                            1, 0, 1, 1, 2, 2, 2, 3, 3
                        };
                        static const uint8_t channel_map_a[8][8] = {
                            {0},
                            {0, 1},
                            {0, 2, 1},
                            {0, 1, 2, 3},
                            {0, 4, 1, 2, 3},
                            {0, 4, 1, 2, 3, 5},
                            {0, 4, 1, 2, 3, 5, 6},
                            {0, 6, 1, 2, 3, 4, 5, 7},
                        };
                        static const uint8_t channel_map_b[8][8] = {
                            {0},
                            {0, 1},
                            {0, 1, 2},
                            {0, 1, 2, 3},
                            {0, 1, 2, 3, 4},
                            {0, 1, 2, 3, 4, 5},
                            {0, 1, 2, 3, 4, 5, 6},
                            {0, 1, 2, 3, 4, 5, 6, 7},
                        };
                        /* Vorbis mapping family */

                        if (st->codec->extradata[19] == st->codec->channels - coupled_stream_counts[st->codec->channels] &&
                            st->codec->extradata[20] == coupled_stream_counts[st->codec->channels] &&
                            memcmp(&st->codec->extradata[21], channel_map_a[st->codec->channels-1], st->codec->channels) == 0) {
                            *q++ = st->codec->channels;
                        } else if (st->codec->channels >= 2 && st->codec->extradata[19] == st->codec->channels &&
                                   st->codec->extradata[20] == 0 &&
                                   memcmp(&st->codec->extradata[21], channel_map_b[st->codec->channels-1], st->codec->channels) == 0) {
                            *q++ = st->codec->channels | 0x80;
                        } else {
                            /* Unsupported, could write an extended descriptor here */
                            av_log(s, AV_LOG_ERROR, "Unsupported Opus Vorbis-style channel mapping");
                            *q++ = 0xff;
                        }
                    } else {
                        /* Unsupported */
                        av_log(s, AV_LOG_ERROR, "Unsupported Opus channel mapping for family %d", st->codec->extradata[18]);
                        *q++ = 0xff;
                    }
                } else if (st->codec->channels <= 2) {
                    /* Assume RTP mapping family */
                    *q++ = st->codec->channels;
                } else {
                    /* Unsupported */
                    av_log(s, AV_LOG_ERROR, "Unsupported Opus channel mapping");
                    *q++ = 0xff;
                }
=======
            if (st->codecpar->codec_id == AV_CODEC_ID_AC3 && (ts->flags & MPEGTS_FLAG_SYSTEM_B)) {
                *q++ = 0x6a; /* ETSI EN 300 468 AC-3 descriptor */
                *q++ = 1;
                *q++ = 0x00;
>>>>>>> 9200514a
            }

            if (lang) {
                char *p;
                char *next = lang->value;
                uint8_t *len_ptr;

                *q++     = 0x0a; /* ISO 639 language descriptor */
                len_ptr  = q++;
                *len_ptr = 0;

                for (p = lang->value; next && *len_ptr < 255 / 4 * 4; p = next + 1) {
                    if (q - data > SECTION_LENGTH - 4) {
                        err = 1;
                        break;
                    }
                    next = strchr(p, ',');
                    if (strlen(p) != 3 && (!next || next != p + 3))
                        continue; /* not a 3-letter code */

                    *q++ = *p++;
                    *q++ = *p++;
                    *q++ = *p++;

                    if (st->disposition & AV_DISPOSITION_CLEAN_EFFECTS)
                        *q++ = 0x01;
                    else if (st->disposition & AV_DISPOSITION_HEARING_IMPAIRED)
                        *q++ = 0x02;
                    else if (st->disposition & AV_DISPOSITION_VISUAL_IMPAIRED)
                        *q++ = 0x03;
                    else
                        *q++ = 0; /* undefined type */

                    *len_ptr += 4;
                }

                if (*len_ptr == 0)
                    q -= 2; /* no language codes were written */
            }
            break;
        case AVMEDIA_TYPE_SUBTITLE:
        {
<<<<<<< HEAD
           const char default_language[] = "und";
           const char *language = lang && strlen(lang->value) >= 3 ? lang->value : default_language;

           if (st->codec->codec_id == AV_CODEC_ID_DVB_SUBTITLE) {
               uint8_t *len_ptr;
               int extradata_copied = 0;

               *q++ = 0x59; /* subtitling_descriptor */
               len_ptr = q++;

               while (strlen(language) >= 3) {
                   if (sizeof(data) - (q - data) < 8) { /* 8 bytes per DVB subtitle substream data */
                       err = 1;
                       break;
                   }
                   *q++ = *language++;
                   *q++ = *language++;
                   *q++ = *language++;
                   /* Skip comma */
                   if (*language != '\0')
                       language++;

                   if (st->codec->extradata_size - extradata_copied >= 5) {
                       *q++ = st->codec->extradata[extradata_copied + 4]; /* subtitling_type */
                       memcpy(q, st->codec->extradata + extradata_copied, 4); /* composition_page_id and ancillary_page_id */
                       extradata_copied += 5;
                       q += 4;
                   } else {
                       /* subtitling_type:
                        * 0x10 - normal with no monitor aspect ratio criticality
                        * 0x20 - for the hard of hearing with no monitor aspect ratio criticality */
                       *q++ = (st->disposition & AV_DISPOSITION_HEARING_IMPAIRED) ? 0x20 : 0x10;
                       if ((st->codec->extradata_size == 4) && (extradata_copied == 0)) {
                           /* support of old 4-byte extradata format */
                           memcpy(q, st->codec->extradata, 4); /* composition_page_id and ancillary_page_id */
                           extradata_copied += 4;
                           q += 4;
                       } else {
                           put16(&q, 1); /* composition_page_id */
                           put16(&q, 1); /* ancillary_page_id */
                       }
                   }
               }

               *len_ptr = q - len_ptr - 1;
           } else if (st->codec->codec_id == AV_CODEC_ID_DVB_TELETEXT) {
               uint8_t *len_ptr = NULL;
               int extradata_copied = 0;

               /* The descriptor tag. teletext_descriptor */
               *q++ = 0x56;
               len_ptr = q++;

               while (strlen(language) >= 3 && q - data < sizeof(data) - 6) {
                   *q++ = *language++;
                   *q++ = *language++;
                   *q++ = *language++;
                   /* Skip comma */
                   if (*language != '\0')
                       language++;

                   if (st->codec->extradata_size - 1 > extradata_copied) {
                       memcpy(q, st->codec->extradata + extradata_copied, 2);
                       extradata_copied += 2;
                       q += 2;
                   } else {
                       /* The Teletext descriptor:
                        * teletext_type: This 5-bit field indicates the type of Teletext page indicated. (0x01 Initial Teletext page)
                        * teletext_magazine_number: This is a 3-bit field which identifies the magazine number.
                        * teletext_page_number: This is an 8-bit field giving two 4-bit hex digits identifying the page number. */
                       *q++ = 0x08;
                       *q++ = 0x00;
                   }
               }

               *len_ptr = q - len_ptr - 1;
=======
            const char *language;
            language = lang && strlen(lang->value) == 3 ? lang->value : "eng";
            *q++ = 0x59;
            *q++ = 8;
            *q++ = language[0];
            *q++ = language[1];
            *q++ = language[2];
            *q++ = 0x10; /* normal subtitles (0x20 = if hearing pb) */

            if (q - data > SECTION_LENGTH - 4) {
                err = 1;
                break;
            }

            if (st->codecpar->extradata_size == 4) {
                memcpy(q, st->codecpar->extradata, 4);
                q += 4;
            } else {
                put16(&q, 1);     /* page id */
                put16(&q, 1);     /* ancillary page id */
>>>>>>> 9200514a
            }
        }
        break;
        case AVMEDIA_TYPE_VIDEO:
            if (stream_type == STREAM_TYPE_VIDEO_DIRAC) {
                *q++ = 0x05; /*MPEG-2 registration descriptor*/
                *q++ = 4;
                *q++ = 'd';
                *q++ = 'r';
                *q++ = 'a';
                *q++ = 'c';
            } else if (stream_type == STREAM_TYPE_VIDEO_VC1) {
                *q++ = 0x05; /*MPEG-2 registration descriptor*/
                *q++ = 4;
                *q++ = 'V';
                *q++ = 'C';
                *q++ = '-';
                *q++ = '1';
            }
            break;
        case AVMEDIA_TYPE_DATA:
            if (st->codec->codec_id == AV_CODEC_ID_SMPTE_KLV) {
                *q++ = 0x05; /* MPEG-2 registration descriptor */
                *q++ = 4;
                *q++ = 'K';
                *q++ = 'L';
                *q++ = 'V';
                *q++ = 'A';
            }
            break;
        }

        val = 0xf000 | (q - desc_length_ptr - 2);
        desc_length_ptr[0] = val >> 8;
        desc_length_ptr[1] = val;
    }

    if (err)
        av_log(s, AV_LOG_ERROR,
               "The PMT section cannot fit stream %d and all following streams.\n"
               "Try reducing the number of languages in the audio streams "
               "or the total number of streams.\n", i);

    mpegts_write_section1(&service->pmt, PMT_TID, service->sid, ts->tables_version, 0, 0,
                          data, q - data);
    return 0;
}

/* NOTE: !str is accepted for an empty string */
static void putstr8(uint8_t **q_ptr, const char *str)
{
    uint8_t *q;
    int len;

    q = *q_ptr;
    if (!str)
        len = 0;
    else
        len = strlen(str);
    *q++ = len;
    memcpy(q, str, len);
    q     += len;
    *q_ptr = q;
}

static void mpegts_write_sdt(AVFormatContext *s)
{
    MpegTSWrite *ts = s->priv_data;
    MpegTSService *service;
    uint8_t data[SECTION_LENGTH], *q, *desc_list_len_ptr, *desc_len_ptr;
    int i, running_status, free_ca_mode, val;

    q = data;
    put16(&q, ts->onid);
    *q++ = 0xff;
    for (i = 0; i < ts->nb_services; i++) {
        service = ts->services[i];
        put16(&q, service->sid);
        *q++              = 0xfc | 0x00; /* currently no EIT info */
        desc_list_len_ptr = q;
        q                += 2;
        running_status    = 4; /* running */
        free_ca_mode      = 0;

        /* write only one descriptor for the service name and provider */
        *q++         = 0x48;
        desc_len_ptr = q;
        q++;
        *q++         = ts->service_type;
        putstr8(&q, service->provider_name);
        putstr8(&q, service->name);
        desc_len_ptr[0] = q - desc_len_ptr - 1;

        /* fill descriptor length */
        val = (running_status << 13) | (free_ca_mode << 12) |
              (q - desc_list_len_ptr - 2);
        desc_list_len_ptr[0] = val >> 8;
        desc_list_len_ptr[1] = val;
    }
    mpegts_write_section1(&ts->sdt, SDT_TID, ts->tsid, ts->tables_version, 0, 0,
                          data, q - data);
}

static MpegTSService *mpegts_add_service(MpegTSWrite *ts, int sid,
                                         const char *provider_name,
                                         const char *name)
{
    MpegTSService *service;

    service = av_mallocz(sizeof(MpegTSService));
    if (!service)
        return NULL;
    service->pmt.pid       = ts->pmt_start_pid + ts->nb_services;
    service->sid           = sid;
    service->pcr_pid       = 0x1fff;
    service->provider_name = av_strdup(provider_name);
    service->name          = av_strdup(name);
    if (!service->provider_name || !service->name)
        goto fail;
    if (av_dynarray_add_nofree(&ts->services, &ts->nb_services, service) < 0)
        goto fail;

    return service;
fail:
    av_freep(&service->provider_name);
    av_freep(&service->name);
    av_free(service);
    return NULL;
}

static int64_t get_pcr(const MpegTSWrite *ts, AVIOContext *pb)
{
    return av_rescale(avio_tell(pb) + 11, 8 * PCR_TIME_BASE, ts->mux_rate) +
           ts->first_pcr;
}

static void mpegts_prefix_m2ts_header(AVFormatContext *s)
{
    MpegTSWrite *ts = s->priv_data;
    if (ts->m2ts_mode) {
        int64_t pcr = get_pcr(s->priv_data, s->pb);
        uint32_t tp_extra_header = pcr % 0x3fffffff;
        tp_extra_header = AV_RB32(&tp_extra_header);
        avio_write(s->pb, (unsigned char *) &tp_extra_header,
                   sizeof(tp_extra_header));
    }
}

static void section_write_packet(MpegTSSection *s, const uint8_t *packet)
{
    AVFormatContext *ctx = s->opaque;
    mpegts_prefix_m2ts_header(ctx);
    avio_write(ctx->pb, packet, TS_PACKET_SIZE);
}

static int mpegts_init(AVFormatContext *s)
{
    MpegTSWrite *ts = s->priv_data;
    MpegTSWriteStream *ts_st;
    MpegTSService *service;
    AVStream *st, *pcr_st = NULL;
    AVDictionaryEntry *title, *provider;
    int i, j;
    const char *service_name;
    const char *provider_name;
    int *pids;
    int ret;

    if (s->max_delay < 0) /* Not set by the caller */
        s->max_delay = 0;

    // round up to a whole number of TS packets
    ts->pes_payload_size = (ts->pes_payload_size + 14 + 183) / 184 * 184 - 14;

    ts->tsid = ts->transport_stream_id;
    ts->onid = ts->original_network_id;
    if (!s->nb_programs) {
        /* allocate a single DVB service */
        title = av_dict_get(s->metadata, "service_name", NULL, 0);
        if (!title)
            title = av_dict_get(s->metadata, "title", NULL, 0);
        service_name  = title ? title->value : DEFAULT_SERVICE_NAME;
        provider      = av_dict_get(s->metadata, "service_provider", NULL, 0);
        provider_name = provider ? provider->value : DEFAULT_PROVIDER_NAME;
        service       = mpegts_add_service(ts, ts->service_id,
                                           provider_name, service_name);

        if (!service)
            return AVERROR(ENOMEM);

        service->pmt.write_packet = section_write_packet;
        service->pmt.opaque       = s;
        service->pmt.cc           = 15;
    } else {
        for (i = 0; i < s->nb_programs; i++) {
            AVProgram *program = s->programs[i];
            title = av_dict_get(program->metadata, "service_name", NULL, 0);
            if (!title)
                title = av_dict_get(program->metadata, "title", NULL, 0);
            service_name  = title ? title->value : DEFAULT_SERVICE_NAME;
            provider      = av_dict_get(program->metadata, "service_provider", NULL, 0);
            provider_name = provider ? provider->value : DEFAULT_PROVIDER_NAME;
            service       = mpegts_add_service(ts, program->id,
                                               provider_name, service_name);

            if (!service)
                return AVERROR(ENOMEM);

            service->pmt.write_packet = section_write_packet;
            service->pmt.opaque       = s;
            service->pmt.cc           = 15;
            service->program          = program;
        }
    }

    ts->pat.pid          = PAT_PID;
    /* Initialize at 15 so that it wraps and is equal to 0 for the
     * first packet we write. */
    ts->pat.cc           = 15;
    ts->pat.write_packet = section_write_packet;
    ts->pat.opaque       = s;

    ts->sdt.pid          = SDT_PID;
    ts->sdt.cc           = 15;
    ts->sdt.write_packet = section_write_packet;
    ts->sdt.opaque       = s;

    pids = av_malloc_array(s->nb_streams, sizeof(*pids));
    if (!pids) {
        ret = AVERROR(ENOMEM);
        goto fail;
    }

    /* assign pids to each stream */
    for (i = 0; i < s->nb_streams; i++) {
        AVProgram *program;
        st = s->streams[i];

        ts_st = av_mallocz(sizeof(MpegTSWriteStream));
        if (!ts_st) {
            ret = AVERROR(ENOMEM);
            goto fail;
        }
        st->priv_data = ts_st;

        ts_st->user_tb = st->time_base;
        avpriv_set_pts_info(st, 33, 1, 90000);

        ts_st->payload = av_mallocz(ts->pes_payload_size);
        if (!ts_st->payload) {
            ret = AVERROR(ENOMEM);
            goto fail;
        }

        program = av_find_program_from_stream(s, NULL, i);
        if (program) {
            for (j = 0; j < ts->nb_services; j++) {
                if (ts->services[j]->program == program) {
                    service = ts->services[j];
                    break;
                }
            }
        }

        ts_st->service = service;
        /* MPEG pid values < 16 are reserved. Applications which set st->id in
         * this range are assigned a calculated pid. */
        if (st->id < 16) {
            ts_st->pid = ts->start_pid + i;
        } else if (st->id < 0x1FFF) {
            ts_st->pid = st->id;
        } else {
            av_log(s, AV_LOG_ERROR,
                   "Invalid stream id %d, must be less than 8191\n", st->id);
            ret = AVERROR(EINVAL);
            goto fail;
        }
        if (ts_st->pid == service->pmt.pid) {
            av_log(s, AV_LOG_ERROR, "Duplicate stream id %d\n", ts_st->pid);
            ret = AVERROR(EINVAL);
            goto fail;
        }
        for (j = 0; j < i; j++) {
            if (pids[j] == ts_st->pid) {
                av_log(s, AV_LOG_ERROR, "Duplicate stream id %d\n", ts_st->pid);
                ret = AVERROR(EINVAL);
                goto fail;
            }
        }
        pids[i]                = ts_st->pid;
        ts_st->payload_pts     = AV_NOPTS_VALUE;
        ts_st->payload_dts     = AV_NOPTS_VALUE;
        ts_st->first_pts_check = 1;
        ts_st->cc              = 15;
        /* update PCR pid by using the first video stream */
        if (st->codecpar->codec_type == AVMEDIA_TYPE_VIDEO &&
            service->pcr_pid == 0x1fff) {
            service->pcr_pid = ts_st->pid;
            pcr_st           = st;
        }
        if (st->codecpar->codec_id == AV_CODEC_ID_AAC &&
            st->codecpar->extradata_size > 0) {
            AVStream *ast;
            ts_st->amux = avformat_alloc_context();
            if (!ts_st->amux) {
                ret = AVERROR(ENOMEM);
                goto fail;
            }
            ts_st->amux->oformat =
                av_guess_format((ts->flags & MPEGTS_FLAG_AAC_LATM) ? "latm" : "adts",
                                NULL, NULL);
            if (!ts_st->amux->oformat) {
                ret = AVERROR(EINVAL);
                goto fail;
            }
            if (!(ast = avformat_new_stream(ts_st->amux, NULL))) {
                ret = AVERROR(ENOMEM);
                goto fail;
            }
            ret = avcodec_parameters_copy(ast->codecpar, st->codecpar);
            if (ret != 0)
                goto fail;
            ast->time_base = st->time_base;
            ret = avformat_write_header(ts_st->amux, NULL);
            if (ret < 0)
                goto fail;
        }
        if (st->codec->codec_id == AV_CODEC_ID_OPUS) {
            ts_st->opus_pending_trim_start = st->codec->initial_padding * 48000 / st->codec->sample_rate;
        }
    }

    av_freep(&pids);

    /* if no video stream, use the first stream as PCR */
    if (service->pcr_pid == 0x1fff && s->nb_streams > 0) {
        pcr_st           = s->streams[0];
        ts_st            = pcr_st->priv_data;
        service->pcr_pid = ts_st->pid;
    } else
        ts_st = pcr_st->priv_data;

    if (ts->mux_rate > 1) {
        service->pcr_packet_period = (int64_t)ts->mux_rate * ts->pcr_period /
                                     (TS_PACKET_SIZE * 8 * 1000);
        ts->sdt_packet_period      = (int64_t)ts->mux_rate * SDT_RETRANS_TIME /
                                     (TS_PACKET_SIZE * 8 * 1000);
        ts->pat_packet_period      = (int64_t)ts->mux_rate * PAT_RETRANS_TIME /
                                     (TS_PACKET_SIZE * 8 * 1000);

        if (ts->copyts < 1)
            ts->first_pcr = av_rescale(s->max_delay, PCR_TIME_BASE, AV_TIME_BASE);
    } else {
        /* Arbitrary values, PAT/PMT will also be written on video key frames */
        ts->sdt_packet_period = 200;
        ts->pat_packet_period = 40;
        if (pcr_st->codecpar->codec_type == AVMEDIA_TYPE_AUDIO) {
            int frame_size = av_get_audio_frame_duration2(pcr_st->codecpar, 0);
            if (!frame_size) {
                av_log(s, AV_LOG_WARNING, "frame size not set\n");
                service->pcr_packet_period =
                    pcr_st->codecpar->sample_rate / (10 * 512);
            } else {
                service->pcr_packet_period =
                    pcr_st->codecpar->sample_rate / (10 * frame_size);
            }
        } else {
            // max delta PCR 0.1s
            // TODO: should be avg_frame_rate
            service->pcr_packet_period =
                ts_st->user_tb.den / (10 * ts_st->user_tb.num);
        }
        if (!service->pcr_packet_period)
            service->pcr_packet_period = 1;
    }

    ts->last_pat_ts = AV_NOPTS_VALUE;
    ts->last_sdt_ts = AV_NOPTS_VALUE;
    // The user specified a period, use only it
    if (ts->pat_period < INT_MAX/2) {
        ts->pat_packet_period = INT_MAX;
    }
    if (ts->sdt_period < INT_MAX/2) {
        ts->sdt_packet_period = INT_MAX;
    }

    // output a PCR as soon as possible
    service->pcr_packet_count = service->pcr_packet_period;
    ts->pat_packet_count      = ts->pat_packet_period - 1;
    ts->sdt_packet_count      = ts->sdt_packet_period - 1;

    if (ts->mux_rate == 1)
        av_log(s, AV_LOG_VERBOSE, "muxrate VBR, ");
    else
        av_log(s, AV_LOG_VERBOSE, "muxrate %d, ", ts->mux_rate);
    av_log(s, AV_LOG_VERBOSE,
           "pcr every %d pkts, sdt every %d, pat/pmt every %d pkts\n",
           service->pcr_packet_period,
           ts->sdt_packet_period, ts->pat_packet_period);

    if (ts->m2ts_mode == -1) {
        if (av_match_ext(s->filename, "m2ts")) {
            ts->m2ts_mode = 1;
        } else {
            ts->m2ts_mode = 0;
        }
    }

    return 0;

fail:
    av_freep(&pids);
    return ret;
}

/* send SDT, PAT and PMT tables regulary */
static void retransmit_si_info(AVFormatContext *s, int force_pat, int64_t dts)
{
    MpegTSWrite *ts = s->priv_data;
    int i;

    if (++ts->sdt_packet_count == ts->sdt_packet_period ||
        (dts != AV_NOPTS_VALUE && ts->last_sdt_ts == AV_NOPTS_VALUE) ||
        (dts != AV_NOPTS_VALUE && dts - ts->last_sdt_ts >= ts->sdt_period*90000.0)
    ) {
        ts->sdt_packet_count = 0;
        if (dts != AV_NOPTS_VALUE)
            ts->last_sdt_ts = FFMAX(dts, ts->last_sdt_ts);
        mpegts_write_sdt(s);
    }
    if (++ts->pat_packet_count == ts->pat_packet_period ||
        (dts != AV_NOPTS_VALUE && ts->last_pat_ts == AV_NOPTS_VALUE) ||
        (dts != AV_NOPTS_VALUE && dts - ts->last_pat_ts >= ts->pat_period*90000.0) ||
        force_pat) {
        ts->pat_packet_count = 0;
        if (dts != AV_NOPTS_VALUE)
            ts->last_pat_ts = FFMAX(dts, ts->last_pat_ts);
        mpegts_write_pat(s);
        for (i = 0; i < ts->nb_services; i++)
            mpegts_write_pmt(s, ts->services[i]);
    }
}

static int write_pcr_bits(uint8_t *buf, int64_t pcr)
{
    int64_t pcr_low = pcr % 300, pcr_high = pcr / 300;

    *buf++ = pcr_high >> 25;
    *buf++ = pcr_high >> 17;
    *buf++ = pcr_high >>  9;
    *buf++ = pcr_high >>  1;
    *buf++ = pcr_high <<  7 | pcr_low >> 8 | 0x7e;
    *buf++ = pcr_low;

    return 6;
}

/* Write a single null transport stream packet */
static void mpegts_insert_null_packet(AVFormatContext *s)
{
    uint8_t *q;
    uint8_t buf[TS_PACKET_SIZE];

    q    = buf;
    *q++ = 0x47;
    *q++ = 0x00 | 0x1f;
    *q++ = 0xff;
    *q++ = 0x10;
    memset(q, 0x0FF, TS_PACKET_SIZE - (q - buf));
    mpegts_prefix_m2ts_header(s);
    avio_write(s->pb, buf, TS_PACKET_SIZE);
}

/* Write a single transport stream packet with a PCR and no payload */
static void mpegts_insert_pcr_only(AVFormatContext *s, AVStream *st)
{
    MpegTSWrite *ts = s->priv_data;
    MpegTSWriteStream *ts_st = st->priv_data;
    uint8_t *q;
    uint8_t buf[TS_PACKET_SIZE];

    q    = buf;
    *q++ = 0x47;
    *q++ = ts_st->pid >> 8;
    *q++ = ts_st->pid;
    *q++ = 0x20 | ts_st->cc;   /* Adaptation only */
    /* Continuity Count field does not increment (see 13818-1 section 2.4.3.3) */
    *q++ = TS_PACKET_SIZE - 5; /* Adaptation Field Length */
    *q++ = 0x10;               /* Adaptation flags: PCR present */

    /* PCR coded into 6 bytes */
    q += write_pcr_bits(q, get_pcr(ts, s->pb));

    /* stuffing bytes */
    memset(q, 0xFF, TS_PACKET_SIZE - (q - buf));
    mpegts_prefix_m2ts_header(s);
    avio_write(s->pb, buf, TS_PACKET_SIZE);
}

static void write_pts(uint8_t *q, int fourbits, int64_t pts)
{
    int val;

    val  = fourbits << 4 | (((pts >> 30) & 0x07) << 1) | 1;
    *q++ = val;
    val  = (((pts >> 15) & 0x7fff) << 1) | 1;
    *q++ = val >> 8;
    *q++ = val;
    val  = (((pts) & 0x7fff) << 1) | 1;
    *q++ = val >> 8;
    *q++ = val;
}

/* Set an adaptation field flag in an MPEG-TS packet*/
static void set_af_flag(uint8_t *pkt, int flag)
{
    // expect at least one flag to set
    av_assert0(flag);

    if ((pkt[3] & 0x20) == 0) {
        // no AF yet, set adaptation field flag
        pkt[3] |= 0x20;
        // 1 byte length, no flags
        pkt[4] = 1;
        pkt[5] = 0;
    }
    pkt[5] |= flag;
}

/* Extend the adaptation field by size bytes */
static void extend_af(uint8_t *pkt, int size)
{
    // expect already existing adaptation field
    av_assert0(pkt[3] & 0x20);
    pkt[4] += size;
}

/* Get a pointer to MPEG-TS payload (right after TS packet header) */
static uint8_t *get_ts_payload_start(uint8_t *pkt)
{
    if (pkt[3] & 0x20)
        return pkt + 5 + pkt[4];
    else
        return pkt + 4;
}

/* Add a PES header to the front of the payload, and segment into an integer
 * number of TS packets. The final TS packet is padded using an oversized
 * adaptation header to exactly fill the last TS packet.
 * NOTE: 'payload' contains a complete PES payload. */
static void mpegts_write_pes(AVFormatContext *s, AVStream *st,
                             const uint8_t *payload, int payload_size,
                             int64_t pts, int64_t dts, int key, int stream_id)
{
    MpegTSWriteStream *ts_st = st->priv_data;
    MpegTSWrite *ts = s->priv_data;
    uint8_t buf[TS_PACKET_SIZE];
    uint8_t *q;
    int val, is_start, len, header_len, write_pcr, is_dvb_subtitle, is_dvb_teletext, flags;
    int afc_len, stuffing_len;
    int64_t pcr = -1; /* avoid warning */
    int64_t delay = av_rescale(s->max_delay, 90000, AV_TIME_BASE);
    int force_pat = st->codec->codec_type == AVMEDIA_TYPE_VIDEO && key && !ts_st->prev_payload_key;

    av_assert0(ts_st->payload != buf || st->codec->codec_type != AVMEDIA_TYPE_VIDEO);
    if (ts->flags & MPEGTS_FLAG_PAT_PMT_AT_FRAMES && st->codec->codec_type == AVMEDIA_TYPE_VIDEO) {
        force_pat = 1;
    }

    is_start = 1;
    while (payload_size > 0) {
        retransmit_si_info(s, force_pat, dts);
        force_pat = 0;

        write_pcr = 0;
        if (ts_st->pid == ts_st->service->pcr_pid) {
            if (ts->mux_rate > 1 || is_start) // VBR pcr period is based on frames
                ts_st->service->pcr_packet_count++;
            if (ts_st->service->pcr_packet_count >=
                ts_st->service->pcr_packet_period) {
                ts_st->service->pcr_packet_count = 0;
                write_pcr = 1;
            }
        }

        if (ts->mux_rate > 1 && dts != AV_NOPTS_VALUE &&
            (dts - get_pcr(ts, s->pb) / 300) > delay) {
            /* pcr insert gets priority over null packet insert */
            if (write_pcr)
                mpegts_insert_pcr_only(s, st);
            else
                mpegts_insert_null_packet(s);
            /* recalculate write_pcr and possibly retransmit si_info */
            continue;
        }

        /* prepare packet header */
        q    = buf;
        *q++ = 0x47;
        val  = ts_st->pid >> 8;
        if (is_start)
            val |= 0x40;
        *q++      = val;
        *q++      = ts_st->pid;
        ts_st->cc = ts_st->cc + 1 & 0xf;
        *q++      = 0x10 | ts_st->cc; // payload indicator + CC
        if (key && is_start && pts != AV_NOPTS_VALUE) {
            // set Random Access for key frames
            if (ts_st->pid == ts_st->service->pcr_pid)
                write_pcr = 1;
            set_af_flag(buf, 0x40);
            q = get_ts_payload_start(buf);
        }
        if (write_pcr) {
            set_af_flag(buf, 0x10);
            q = get_ts_payload_start(buf);
            // add 11, pcr references the last byte of program clock reference base
            if (ts->mux_rate > 1)
                pcr = get_pcr(ts, s->pb);
            else
                pcr = (dts - delay) * 300;
            if (dts != AV_NOPTS_VALUE && dts < pcr / 300)
                av_log(s, AV_LOG_WARNING, "dts < pcr, TS is invalid\n");
            extend_af(buf, write_pcr_bits(q, pcr));
            q = get_ts_payload_start(buf);
        }
        if (is_start) {
            int pes_extension = 0;
            int pes_header_stuffing_bytes = 0;
            /* write PES header */
            *q++ = 0x00;
            *q++ = 0x00;
            *q++ = 0x01;
<<<<<<< HEAD
            is_dvb_subtitle = 0;
            is_dvb_teletext = 0;
            if (st->codec->codec_type == AVMEDIA_TYPE_VIDEO) {
                if (st->codec->codec_id == AV_CODEC_ID_DIRAC)
=======
            private_code = 0;
            if (st->codecpar->codec_type == AVMEDIA_TYPE_VIDEO) {
                if (st->codecpar->codec_id == AV_CODEC_ID_DIRAC)
>>>>>>> 9200514a
                    *q++ = 0xfd;
                else
                    *q++ = 0xe0;
            } else if (st->codecpar->codec_type == AVMEDIA_TYPE_AUDIO &&
                       (st->codecpar->codec_id == AV_CODEC_ID_MP2 ||
                        st->codecpar->codec_id == AV_CODEC_ID_MP3 ||
                        st->codecpar->codec_id == AV_CODEC_ID_AAC)) {
                *q++ = 0xc0;
            } else if (st->codec->codec_type == AVMEDIA_TYPE_AUDIO &&
                        st->codec->codec_id == AV_CODEC_ID_AC3 &&
                        ts->m2ts_mode) {
                *q++ = 0xfd;
            } else if (st->codec->codec_type == AVMEDIA_TYPE_DATA) {
                *q++ = stream_id != -1 ? stream_id : 0xfc;

                if (stream_id == 0xbd) /* asynchronous KLV */
                    pts = dts = AV_NOPTS_VALUE;
            } else {
                *q++ = 0xbd;
<<<<<<< HEAD
                if (st->codec->codec_type == AVMEDIA_TYPE_SUBTITLE) {
                    if (st->codec->codec_id == AV_CODEC_ID_DVB_SUBTITLE) {
                        is_dvb_subtitle = 1;
                    } else if (st->codec->codec_id == AV_CODEC_ID_DVB_TELETEXT) {
                        is_dvb_teletext = 1;
                    }
                }
=======
                if (st->codecpar->codec_type == AVMEDIA_TYPE_SUBTITLE)
                    private_code = 0x20;
>>>>>>> 9200514a
            }
            header_len = 0;
            flags      = 0;
            if (pts != AV_NOPTS_VALUE) {
                header_len += 5;
                flags      |= 0x80;
            }
            if (dts != AV_NOPTS_VALUE && pts != AV_NOPTS_VALUE && dts != pts) {
                header_len += 5;
                flags      |= 0x40;
            }
            if (st->codecpar->codec_type == AVMEDIA_TYPE_VIDEO &&
                st->codecpar->codec_id == AV_CODEC_ID_DIRAC) {
                /* set PES_extension_flag */
                pes_extension = 1;
                flags        |= 0x01;

                /* One byte for PES2 extension flag +
                 * one byte for extension length +
                 * one byte for extension id */
                header_len += 3;
            }
            /* for Blu-ray AC3 Audio the PES Extension flag should be as follow
             * otherwise it will not play sound on blu-ray
             */
            if (ts->m2ts_mode &&
                st->codec->codec_type == AVMEDIA_TYPE_AUDIO &&
                st->codec->codec_id == AV_CODEC_ID_AC3) {
                        /* set PES_extension_flag */
                        pes_extension = 1;
                        flags |= 0x01;
                        header_len += 3;
            }
            if (is_dvb_teletext) {
                pes_header_stuffing_bytes = 0x24 - header_len;
                header_len = 0x24;
            }
            len = payload_size + header_len + 3;
            /* 3 extra bytes should be added to DVB subtitle payload: 0x20 0x00 at the beginning and trailing 0xff */
            if (is_dvb_subtitle) {
                len += 3;
                payload_size++;
            }
            if (len > 0xffff)
                len = 0;
            if (ts->omit_video_pes_length && st->codec->codec_type == AVMEDIA_TYPE_VIDEO) {
                len = 0;
            }
            *q++ = len >> 8;
            *q++ = len;
            val  = 0x80;
<<<<<<< HEAD
            /* data alignment indicator is required for subtitle and data streams */
            if (st->codec->codec_type == AVMEDIA_TYPE_SUBTITLE || st->codec->codec_type == AVMEDIA_TYPE_DATA)
=======
            /* data alignment indicator is required for subtitle data */
            if (st->codecpar->codec_type == AVMEDIA_TYPE_SUBTITLE)
>>>>>>> 9200514a
                val |= 0x04;
            *q++ = val;
            *q++ = flags;
            *q++ = header_len;
            if (pts != AV_NOPTS_VALUE) {
                write_pts(q, flags >> 6, pts);
                q += 5;
            }
            if (dts != AV_NOPTS_VALUE && pts != AV_NOPTS_VALUE && dts != pts) {
                write_pts(q, 1, dts);
                q += 5;
            }
            if (pes_extension && st->codecpar->codec_id == AV_CODEC_ID_DIRAC) {
                flags = 0x01;  /* set PES_extension_flag_2 */
                *q++  = flags;
                *q++  = 0x80 | 0x01; /* marker bit + extension length */
                /* Set the stream ID extension flag bit to 0 and
                 * write the extended stream ID. */
                *q++ = 0x00 | 0x60;
            }
            /* For Blu-ray AC3 Audio Setting extended flags */
          if (ts->m2ts_mode &&
              pes_extension &&
              st->codec->codec_id == AV_CODEC_ID_AC3) {
                      flags = 0x01; /* set PES_extension_flag_2 */
                      *q++ = flags;
                      *q++ = 0x80 | 0x01; /* marker bit + extension length */
                      *q++ = 0x00 | 0x71; /* for AC3 Audio (specifically on blue-rays) */
              }


            if (is_dvb_subtitle) {
                /* First two fields of DVB subtitles PES data:
                 * data_identifier: for DVB subtitle streams shall be coded with the value 0x20
                 * subtitle_stream_id: for DVB subtitle stream shall be identified by the value 0x00 */
                *q++ = 0x20;
                *q++ = 0x00;
            }
            if (is_dvb_teletext) {
                memset(q, 0xff, pes_header_stuffing_bytes);
                q += pes_header_stuffing_bytes;
            }
            is_start = 0;
        }
        /* header size */
        header_len = q - buf;
        /* data len */
        len = TS_PACKET_SIZE - header_len;
        if (len > payload_size)
            len = payload_size;
        stuffing_len = TS_PACKET_SIZE - header_len - len;
        if (stuffing_len > 0) {
            /* add stuffing with AFC */
            if (buf[3] & 0x20) {
                /* stuffing already present: increase its size */
                afc_len = buf[4] + 1;
                memmove(buf + 4 + afc_len + stuffing_len,
                        buf + 4 + afc_len,
                        header_len - (4 + afc_len));
                buf[4] += stuffing_len;
                memset(buf + 4 + afc_len, 0xff, stuffing_len);
            } else {
                /* add stuffing */
                memmove(buf + 4 + stuffing_len, buf + 4, header_len - 4);
                buf[3] |= 0x20;
                buf[4]  = stuffing_len - 1;
                if (stuffing_len >= 2) {
                    buf[5] = 0x00;
                    memset(buf + 6, 0xff, stuffing_len - 2);
                }
            }
        }

        if (is_dvb_subtitle && payload_size == len) {
            memcpy(buf + TS_PACKET_SIZE - len, payload, len - 1);
            buf[TS_PACKET_SIZE - 1] = 0xff; /* end_of_PES_data_field_marker: an 8-bit field with fixed contents 0xff for DVB subtitle */
        } else {
            memcpy(buf + TS_PACKET_SIZE - len, payload, len);
        }

        payload      += len;
        payload_size -= len;
        mpegts_prefix_m2ts_header(s);
        avio_write(s->pb, buf, TS_PACKET_SIZE);
    }
    ts_st->prev_payload_key = key;
}

int ff_check_h264_startcode(AVFormatContext *s, const AVStream *st, const AVPacket *pkt)
{
    if (pkt->size < 5 || AV_RB32(pkt->data) != 0x0000001 && AV_RB24(pkt->data) != 0x000001) {
        if (!st->nb_frames) {
            av_log(s, AV_LOG_ERROR, "H.264 bitstream malformed, "
                   "no startcode found, use the video bitstream filter 'h264_mp4toannexb' to fix it "
                   "('-bsf:v h264_mp4toannexb' option with ffmpeg)\n");
            return AVERROR_INVALIDDATA;
        }
        av_log(s, AV_LOG_WARNING, "H.264 bitstream error, startcode missing, size %d", pkt->size);
        if (pkt->size) av_log(s, AV_LOG_WARNING, " data %08X", AV_RB32(pkt->data));
        av_log(s, AV_LOG_WARNING, "\n");
    }
    return 0;
}

static int check_hevc_startcode(AVFormatContext *s, const AVStream *st, const AVPacket *pkt)
{
    if (pkt->size < 5 || AV_RB32(pkt->data) != 0x0000001 && AV_RB24(pkt->data) != 0x000001) {
        if (!st->nb_frames) {
            av_log(s, AV_LOG_ERROR, "HEVC bitstream malformed, no startcode found\n");
            return AVERROR_PATCHWELCOME;
        }
        av_log(s, AV_LOG_WARNING, "HEVC bitstream error, startcode missing, size %d", pkt->size);
        if (pkt->size) av_log(s, AV_LOG_WARNING, " data %08X", AV_RB32(pkt->data));
        av_log(s, AV_LOG_WARNING, "\n");
    }
    return 0;
}

/* Based on GStreamer's gst-plugins-base/ext/ogg/gstoggstream.c
 * Released under the LGPL v2.1+, written by
 * Vincent Penquerc'h <vincent.penquerch@collabora.co.uk>
 */
static int opus_get_packet_samples(AVFormatContext *s, AVPacket *pkt)
{
    static const int durations[32] = {
      480, 960, 1920, 2880,       /* Silk NB */
      480, 960, 1920, 2880,       /* Silk MB */
      480, 960, 1920, 2880,       /* Silk WB */
      480, 960,                   /* Hybrid SWB */
      480, 960,                   /* Hybrid FB */
      120, 240, 480, 960,         /* CELT NB */
      120, 240, 480, 960,         /* CELT NB */
      120, 240, 480, 960,         /* CELT NB */
      120, 240, 480, 960,         /* CELT NB */
    };
    int toc, frame_duration, nframes, duration;

    if (pkt->size < 1)
        return 0;

    toc = pkt->data[0];

    frame_duration = durations[toc >> 3];
    switch (toc & 3) {
    case 0:
        nframes = 1;
        break;
    case 1:
        nframes = 2;
        break;
    case 2:
        nframes = 2;
        break;
    case 3:
        if (pkt->size < 2)
            return 0;
        nframes = pkt->data[1] & 63;
        break;
    }

    duration = nframes * frame_duration;
    if (duration > 5760) {
        av_log(s, AV_LOG_WARNING,
               "Opus packet duration > 120 ms, invalid");
        return 0;
    }

    return duration;
}

static int mpegts_write_packet_internal(AVFormatContext *s, AVPacket *pkt)
{
    AVStream *st = s->streams[pkt->stream_index];
    int size = pkt->size;
    uint8_t *buf = pkt->data;
    uint8_t *data = NULL;
    MpegTSWrite *ts = s->priv_data;
    MpegTSWriteStream *ts_st = st->priv_data;
    const int64_t delay = av_rescale(s->max_delay, 90000, AV_TIME_BASE) * 2;
    int64_t dts = pkt->dts, pts = pkt->pts;
    int opus_samples = 0;
    int side_data_size;
    char *side_data = NULL;
    int stream_id = -1;

    side_data = av_packet_get_side_data(pkt,
                                        AV_PKT_DATA_MPEGTS_STREAM_ID,
                                        &side_data_size);
    if (side_data)
        stream_id = side_data[0];

    if (ts->reemit_pat_pmt) {
        av_log(s, AV_LOG_WARNING,
               "resend_headers option is deprecated, use -mpegts_flags resend_headers\n");
        ts->reemit_pat_pmt = 0;
        ts->flags         |= MPEGTS_FLAG_REEMIT_PAT_PMT;
    }

    if (ts->flags & MPEGTS_FLAG_REEMIT_PAT_PMT) {
        ts->pat_packet_count = ts->pat_packet_period - 1;
        ts->sdt_packet_count = ts->sdt_packet_period - 1;
        ts->flags           &= ~MPEGTS_FLAG_REEMIT_PAT_PMT;
    }

    if (ts->copyts < 1) {
        if (pts != AV_NOPTS_VALUE)
            pts += delay;
        if (dts != AV_NOPTS_VALUE)
            dts += delay;
    }

    if (ts_st->first_pts_check && pts == AV_NOPTS_VALUE) {
        av_log(s, AV_LOG_ERROR, "first pts value must be set\n");
        return AVERROR_INVALIDDATA;
    }
    ts_st->first_pts_check = 0;

    if (st->codecpar->codec_id == AV_CODEC_ID_H264) {
        const uint8_t *p = buf, *buf_end = p + size;
        uint32_t state = -1;
        int extradd = (pkt->flags & AV_PKT_FLAG_KEY) ? st->codec->extradata_size : 0;
        int ret = ff_check_h264_startcode(s, st, pkt);
        if (ret < 0)
            return ret;

        if (extradd && AV_RB24(st->codec->extradata) > 1)
            extradd = 0;

        do {
            p = avpriv_find_start_code(p, buf_end, &state);
            av_log(s, AV_LOG_TRACE, "nal %d\n", state & 0x1f);
            if ((state & 0x1f) == 7)
                extradd = 0;
        } while (p < buf_end && (state & 0x1f) != 9 &&
                 (state & 0x1f) != 5 && (state & 0x1f) != 1);

        if ((state & 0x1f) != 5)
            extradd = 0;
        if ((state & 0x1f) != 9) { // AUD NAL
            data = av_malloc(pkt->size + 6 + extradd);
            if (!data)
                return AVERROR(ENOMEM);
            memcpy(data + 6, st->codec->extradata, extradd);
            memcpy(data + 6 + extradd, pkt->data, pkt->size);
            AV_WB32(data, 0x00000001);
            data[4] = 0x09;
            data[5] = 0xf0; // any slice type (0xe) + rbsp stop one bit
            buf     = data;
            size    = pkt->size + 6 + extradd;
        }
    } else if (st->codecpar->codec_id == AV_CODEC_ID_AAC) {
        if (pkt->size < 2) {
            av_log(s, AV_LOG_ERROR, "AAC packet too short\n");
            return AVERROR_INVALIDDATA;
        }
        if ((AV_RB16(pkt->data) & 0xfff0) != 0xfff0) {
            int ret;
            AVPacket pkt2;

            if (!ts_st->amux) {
                av_log(s, AV_LOG_ERROR, "AAC bitstream not in ADTS format "
                                        "and extradata missing\n");
            } else {
            av_init_packet(&pkt2);
            pkt2.data = pkt->data;
            pkt2.size = pkt->size;
            av_assert0(pkt->dts != AV_NOPTS_VALUE);
            pkt2.dts = av_rescale_q(pkt->dts, st->time_base, ts_st->amux->streams[0]->time_base);

            ret = avio_open_dyn_buf(&ts_st->amux->pb);
            if (ret < 0)
                return AVERROR(ENOMEM);

            ret = av_write_frame(ts_st->amux, &pkt2);
            if (ret < 0) {
                ffio_free_dyn_buf(&ts_st->amux->pb);
                return ret;
            }
            size            = avio_close_dyn_buf(ts_st->amux->pb, &data);
            ts_st->amux->pb = NULL;
            buf             = data;
            }
        }
    } else if (st->codec->codec_id == AV_CODEC_ID_HEVC) {
        int ret = check_hevc_startcode(s, st, pkt);
        if (ret < 0)
            return ret;
    } else if (st->codec->codec_id == AV_CODEC_ID_OPUS) {
        if (pkt->size < 2) {
            av_log(s, AV_LOG_ERROR, "Opus packet too short\n");
            return AVERROR_INVALIDDATA;
        }

        /* Add Opus control header */
        if ((AV_RB16(pkt->data) >> 5) != 0x3ff) {
            uint8_t *side_data;
            int side_data_size;
            int i, n;
            int ctrl_header_size;
            int trim_start = 0, trim_end = 0;

            opus_samples = opus_get_packet_samples(s, pkt);

            side_data = av_packet_get_side_data(pkt,
                                                AV_PKT_DATA_SKIP_SAMPLES,
                                                &side_data_size);

            if (side_data && side_data_size >= 10) {
                trim_end = AV_RL32(side_data + 4) * 48000 / st->codec->sample_rate;
            }

            ctrl_header_size = pkt->size + 2 + pkt->size / 255 + 1;
            if (ts_st->opus_pending_trim_start)
              ctrl_header_size += 2;
            if (trim_end)
              ctrl_header_size += 2;

            data = av_malloc(ctrl_header_size);
            if (!data)
                return AVERROR(ENOMEM);

            data[0] = 0x7f;
            data[1] = 0xe0;
            if (ts_st->opus_pending_trim_start)
                data[1] |= 0x10;
            if (trim_end)
                data[1] |= 0x08;

            n = pkt->size;
            i = 2;
            do {
                data[i] = FFMIN(n, 255);
                n -= 255;
                i++;
            } while (n >= 0);

            av_assert0(2 + pkt->size / 255 + 1 == i);

            if (ts_st->opus_pending_trim_start) {
                trim_start = FFMIN(ts_st->opus_pending_trim_start, opus_samples);
                AV_WB16(data + i, trim_start);
                i += 2;
                ts_st->opus_pending_trim_start -= trim_start;
            }
            if (trim_end) {
                trim_end = FFMIN(trim_end, opus_samples - trim_start);
                AV_WB16(data + i, trim_end);
                i += 2;
            }

            memcpy(data + i, pkt->data, pkt->size);
            buf     = data;
            size    = ctrl_header_size;
        } else {
            /* TODO: Can we get TS formatted data here? If so we will
             * need to count the samples of that too! */
            av_log(s, AV_LOG_WARNING, "Got MPEG-TS formatted Opus data, unhandled");
        }
    }

<<<<<<< HEAD
    if (pkt->dts != AV_NOPTS_VALUE) {
        int i;
        for(i=0; i<s->nb_streams; i++) {
            AVStream *st2 = s->streams[i];
            MpegTSWriteStream *ts_st2 = st2->priv_data;
            if (   ts_st2->payload_size
               && (ts_st2->payload_dts == AV_NOPTS_VALUE || dts - ts_st2->payload_dts > delay/2)) {
                mpegts_write_pes(s, st2, ts_st2->payload, ts_st2->payload_size,
                                 ts_st2->payload_pts, ts_st2->payload_dts,
                                 ts_st2->payload_flags & AV_PKT_FLAG_KEY, stream_id);
                ts_st2->payload_size = 0;
            }
        }
=======
    if (st->codecpar->codec_type != AVMEDIA_TYPE_AUDIO) {
        // for video and subtitle, write a single pes packet
        mpegts_write_pes(s, st, buf, size, pts, dts,
                         pkt->flags & AV_PKT_FLAG_KEY);
        av_free(data);
        return 0;
>>>>>>> 9200514a
    }

    if (ts_st->payload_size && (ts_st->payload_size + size > ts->pes_payload_size ||
        (dts != AV_NOPTS_VALUE && ts_st->payload_dts != AV_NOPTS_VALUE &&
         av_compare_ts(dts - ts_st->payload_dts, st->time_base,
                       s->max_delay, AV_TIME_BASE_Q) >= 0) ||
        ts_st->opus_queued_samples + opus_samples >= 5760 /* 120ms */)) {
        mpegts_write_pes(s, st, ts_st->payload, ts_st->payload_size,
                         ts_st->payload_pts, ts_st->payload_dts,
                         ts_st->payload_flags & AV_PKT_FLAG_KEY, stream_id);
        ts_st->payload_size = 0;
        ts_st->opus_queued_samples = 0;
    }

    if (st->codec->codec_type != AVMEDIA_TYPE_AUDIO || size > ts->pes_payload_size) {
        av_assert0(!ts_st->payload_size);
        // for video and subtitle, write a single pes packet
        mpegts_write_pes(s, st, buf, size, pts, dts,
                         pkt->flags & AV_PKT_FLAG_KEY, stream_id);
        ts_st->opus_queued_samples = 0;
        av_free(data);
        return 0;
    }

    if (!ts_st->payload_size) {
        ts_st->payload_pts   = pts;
        ts_st->payload_dts   = dts;
        ts_st->payload_flags = pkt->flags;
    }

    memcpy(ts_st->payload + ts_st->payload_size, buf, size);
    ts_st->payload_size += size;
    ts_st->opus_queued_samples += opus_samples;

    av_free(data);

    return 0;
}

static void mpegts_write_flush(AVFormatContext *s)
{
    int i;

    /* flush current packets */
    for (i = 0; i < s->nb_streams; i++) {
        AVStream *st = s->streams[i];
        MpegTSWriteStream *ts_st = st->priv_data;
        if (ts_st->payload_size > 0) {
            mpegts_write_pes(s, st, ts_st->payload, ts_st->payload_size,
                             ts_st->payload_pts, ts_st->payload_dts,
                             ts_st->payload_flags & AV_PKT_FLAG_KEY, -1);
            ts_st->payload_size = 0;
            ts_st->opus_queued_samples = 0;
        }
    }
}

static int mpegts_write_packet(AVFormatContext *s, AVPacket *pkt)
{
    if (!pkt) {
        mpegts_write_flush(s);
        return 1;
    } else {
        return mpegts_write_packet_internal(s, pkt);
    }
}

static int mpegts_write_end(AVFormatContext *s)
{
    if (s->pb)
        mpegts_write_flush(s);

    return 0;
}

static void mpegts_deinit(AVFormatContext *s)
{
    MpegTSWrite *ts = s->priv_data;
    MpegTSService *service;
    int i;

    for (i = 0; i < s->nb_streams; i++) {
        AVStream *st = s->streams[i];
        MpegTSWriteStream *ts_st = st->priv_data;
        if (ts_st) {
            av_freep(&ts_st->payload);
            if (ts_st->amux) {
                avformat_free_context(ts_st->amux);
                ts_st->amux = NULL;
            }
        }
    }

    for (i = 0; i < ts->nb_services; i++) {
        service = ts->services[i];
        av_freep(&service->provider_name);
        av_freep(&service->name);
        av_freep(&service);
    }
    av_freep(&ts->services);
}

static int mpegts_check_bitstream(struct AVFormatContext *s, const AVPacket *pkt)
{
    int ret = 1;
    AVStream *st = s->streams[pkt->stream_index];

    if (st->codec->codec_id == AV_CODEC_ID_H264) {
        if (pkt->size >= 5 && AV_RB32(pkt->data) != 0x0000001 &&
                              AV_RB24(pkt->data) != 0x000001)
            ret = ff_stream_add_bitstream_filter(st, "h264_mp4toannexb", NULL);
    } else if (st->codec->codec_id == AV_CODEC_ID_HEVC) {
        if (pkt->size >= 5 && AV_RB32(pkt->data) != 0x0000001 &&
                              AV_RB24(pkt->data) != 0x000001)
            ret = ff_stream_add_bitstream_filter(st, "hevc_mp4toannexb", NULL);
    }

    return ret;
}

static const AVOption options[] = {
    { "mpegts_transport_stream_id", "Set transport_stream_id field.",
      offsetof(MpegTSWrite, transport_stream_id), AV_OPT_TYPE_INT,
      { .i64 = 0x0001 }, 0x0001, 0xffff, AV_OPT_FLAG_ENCODING_PARAM },
    { "mpegts_original_network_id", "Set original_network_id field.",
      offsetof(MpegTSWrite, original_network_id), AV_OPT_TYPE_INT,
      { .i64 = 0x0001 }, 0x0001, 0xffff, AV_OPT_FLAG_ENCODING_PARAM },
    { "mpegts_service_id", "Set service_id field.",
      offsetof(MpegTSWrite, service_id), AV_OPT_TYPE_INT,
      { .i64 = 0x0001 }, 0x0001, 0xffff, AV_OPT_FLAG_ENCODING_PARAM },
    { "mpegts_service_type", "Set service_type field.",
      offsetof(MpegTSWrite, service_type), AV_OPT_TYPE_INT,
      { .i64 = 0x01 }, 0x01, 0xff, AV_OPT_FLAG_ENCODING_PARAM, "mpegts_service_type" },
    { "digital_tv", "Digital Television.",
      0, AV_OPT_TYPE_CONST, { .i64 = MPEGTS_SERVICE_TYPE_DIGITAL_TV }, 0x01, 0xff,
      AV_OPT_FLAG_ENCODING_PARAM, "mpegts_service_type" },
    { "digital_radio", "Digital Radio.",
      0, AV_OPT_TYPE_CONST, { .i64 = MPEGTS_SERVICE_TYPE_DIGITAL_RADIO }, 0x01, 0xff,
      AV_OPT_FLAG_ENCODING_PARAM, "mpegts_service_type" },
    { "teletext", "Teletext.",
      0, AV_OPT_TYPE_CONST, { .i64 = MPEGTS_SERVICE_TYPE_TELETEXT }, 0x01, 0xff,
      AV_OPT_FLAG_ENCODING_PARAM, "mpegts_service_type" },
    { "advanced_codec_digital_radio", "Advanced Codec Digital Radio.",
      0, AV_OPT_TYPE_CONST, { .i64 = MPEGTS_SERVICE_TYPE_ADVANCED_CODEC_DIGITAL_RADIO }, 0x01, 0xff,
      AV_OPT_FLAG_ENCODING_PARAM, "mpegts_service_type" },
    { "mpeg2_digital_hdtv", "MPEG2 Digital HDTV.",
      0, AV_OPT_TYPE_CONST, { .i64 = MPEGTS_SERVICE_TYPE_MPEG2_DIGITAL_HDTV }, 0x01, 0xff,
      AV_OPT_FLAG_ENCODING_PARAM, "mpegts_service_type" },
    { "advanced_codec_digital_sdtv", "Advanced Codec Digital SDTV.",
      0, AV_OPT_TYPE_CONST, { .i64 = MPEGTS_SERVICE_TYPE_ADVANCED_CODEC_DIGITAL_SDTV }, 0x01, 0xff,
      AV_OPT_FLAG_ENCODING_PARAM, "mpegts_service_type" },
    { "advanced_codec_digital_hdtv", "Advanced Codec Digital HDTV.",
      0, AV_OPT_TYPE_CONST, { .i64 = MPEGTS_SERVICE_TYPE_ADVANCED_CODEC_DIGITAL_HDTV }, 0x01, 0xff,
      AV_OPT_FLAG_ENCODING_PARAM, "mpegts_service_type" },
    { "mpegts_pmt_start_pid", "Set the first pid of the PMT.",
      offsetof(MpegTSWrite, pmt_start_pid), AV_OPT_TYPE_INT,
      { .i64 = 0x1000 }, 0x0010, 0x1f00, AV_OPT_FLAG_ENCODING_PARAM },
    { "mpegts_start_pid", "Set the first pid.",
      offsetof(MpegTSWrite, start_pid), AV_OPT_TYPE_INT,
      { .i64 = 0x0100 }, 0x0020, 0x0f00, AV_OPT_FLAG_ENCODING_PARAM },
    { "mpegts_m2ts_mode", "Enable m2ts mode.",
      offsetof(MpegTSWrite, m2ts_mode), AV_OPT_TYPE_BOOL,
      { .i64 = -1 }, -1, 1, AV_OPT_FLAG_ENCODING_PARAM },
    { "muxrate", NULL,
      offsetof(MpegTSWrite, mux_rate), AV_OPT_TYPE_INT,
      { .i64 = 1 }, 0, INT_MAX, AV_OPT_FLAG_ENCODING_PARAM },
    { "pes_payload_size", "Minimum PES packet payload in bytes",
      offsetof(MpegTSWrite, pes_payload_size), AV_OPT_TYPE_INT,
      { .i64 = DEFAULT_PES_PAYLOAD_SIZE }, 0, INT_MAX, AV_OPT_FLAG_ENCODING_PARAM },
    { "mpegts_flags", "MPEG-TS muxing flags",
      offsetof(MpegTSWrite, flags), AV_OPT_TYPE_FLAGS, { .i64 = 0 }, 0, INT_MAX,
      AV_OPT_FLAG_ENCODING_PARAM, "mpegts_flags" },
    { "resend_headers", "Reemit PAT/PMT before writing the next packet",
      0, AV_OPT_TYPE_CONST, { .i64 = MPEGTS_FLAG_REEMIT_PAT_PMT }, 0, INT_MAX,
      AV_OPT_FLAG_ENCODING_PARAM, "mpegts_flags" },
    { "latm", "Use LATM packetization for AAC",
      0, AV_OPT_TYPE_CONST, { .i64 = MPEGTS_FLAG_AAC_LATM }, 0, INT_MAX,
      AV_OPT_FLAG_ENCODING_PARAM, "mpegts_flags" },
    { "pat_pmt_at_frames", "Reemit PAT and PMT at each video frame",
      0, AV_OPT_TYPE_CONST, { .i64 = MPEGTS_FLAG_PAT_PMT_AT_FRAMES}, 0, INT_MAX,
      AV_OPT_FLAG_ENCODING_PARAM, "mpegts_flags" },
    { "system_b", "Conform to System B (DVB) instead of System A (ATSC)",
      0, AV_OPT_TYPE_CONST, { .i64 = MPEGTS_FLAG_SYSTEM_B }, 0, INT_MAX,
      AV_OPT_FLAG_ENCODING_PARAM, "mpegts_flags" },
    // backward compatibility
    { "resend_headers", "Reemit PAT/PMT before writing the next packet",
      offsetof(MpegTSWrite, reemit_pat_pmt), AV_OPT_TYPE_INT,
      { .i64 = 0 }, 0, INT_MAX, AV_OPT_FLAG_ENCODING_PARAM },
    { "mpegts_copyts", "don't offset dts/pts",
      offsetof(MpegTSWrite, copyts), AV_OPT_TYPE_BOOL,
      { .i64 = -1 }, -1, 1, AV_OPT_FLAG_ENCODING_PARAM },
    { "tables_version", "set PAT, PMT and SDT version",
      offsetof(MpegTSWrite, tables_version), AV_OPT_TYPE_INT,
      { .i64 = 0 }, 0, 31, AV_OPT_FLAG_ENCODING_PARAM },
    { "omit_video_pes_length", "Omit the PES packet length for video packets",
      offsetof(MpegTSWrite, omit_video_pes_length), AV_OPT_TYPE_BOOL,
      { .i64 = 1 }, 0, 1, AV_OPT_FLAG_ENCODING_PARAM },
    { "pcr_period", "PCR retransmission time",
      offsetof(MpegTSWrite, pcr_period), AV_OPT_TYPE_INT,
      { .i64 = PCR_RETRANS_TIME }, 0, INT_MAX, AV_OPT_FLAG_ENCODING_PARAM },
    { "pat_period", "PAT/PMT retransmission time limit in seconds",
      offsetof(MpegTSWrite, pat_period), AV_OPT_TYPE_DOUBLE,
      { .dbl = INT_MAX }, 0, INT_MAX, AV_OPT_FLAG_ENCODING_PARAM },
    { "sdt_period", "SDT retransmission time limit in seconds",
      offsetof(MpegTSWrite, sdt_period), AV_OPT_TYPE_DOUBLE,
      { .dbl = INT_MAX }, 0, INT_MAX, AV_OPT_FLAG_ENCODING_PARAM },
    { NULL },
};

static const AVClass mpegts_muxer_class = {
    .class_name = "MPEGTS muxer",
    .item_name  = av_default_item_name,
    .option     = options,
    .version    = LIBAVUTIL_VERSION_INT,
};

AVOutputFormat ff_mpegts_muxer = {
    .name           = "mpegts",
    .long_name      = NULL_IF_CONFIG_SMALL("MPEG-TS (MPEG-2 Transport Stream)"),
    .mime_type      = "video/MP2T",
    .extensions     = "ts,m2t,m2ts,mts",
    .priv_data_size = sizeof(MpegTSWrite),
    .audio_codec    = AV_CODEC_ID_MP2,
    .video_codec    = AV_CODEC_ID_MPEG2VIDEO,
    .init           = mpegts_init,
    .write_packet   = mpegts_write_packet,
    .write_trailer  = mpegts_write_end,
    .deinit         = mpegts_deinit,
    .check_bitstream = mpegts_check_bitstream,
    .flags          = AVFMT_ALLOW_FLUSH | AVFMT_VARIABLE_FPS,
    .priv_class     = &mpegts_muxer_class,
};<|MERGE_RESOLUTION|>--- conflicted
+++ resolved
@@ -360,18 +360,17 @@
         /* write optional descriptors here */
         switch (st->codecpar->codec_type) {
         case AVMEDIA_TYPE_AUDIO:
-<<<<<<< HEAD
-            if (st->codec->codec_id==AV_CODEC_ID_AC3 && (ts->flags & MPEGTS_FLAG_SYSTEM_B)) {
+            if (st->codecpar->codec_id==AV_CODEC_ID_AC3 && (ts->flags & MPEGTS_FLAG_SYSTEM_B)) {
                 *q++=0x6a; // AC3 descriptor see A038 DVB SI
                 *q++=1; // 1 byte, all flags sets to 0
                 *q++=0; // omit all fields...
             }
-            if (st->codec->codec_id==AV_CODEC_ID_EAC3 && (ts->flags & MPEGTS_FLAG_SYSTEM_B)) {
+            if (st->codecpar->codec_id==AV_CODEC_ID_EAC3 && (ts->flags & MPEGTS_FLAG_SYSTEM_B)) {
                 *q++=0x7a; // EAC3 descriptor see A038 DVB SI
                 *q++=1; // 1 byte, all flags sets to 0
                 *q++=0; // omit all fields...
             }
-            if (st->codec->codec_id==AV_CODEC_ID_S302M) {
+            if (st->codecpar->codec_id==AV_CODEC_ID_S302M) {
                 *q++ = 0x05; /* MPEG-2 registration descriptor*/
                 *q++ = 4;
                 *q++ = 'B';
@@ -379,7 +378,7 @@
                 *q++ = 'S';
                 *q++ = 'D';
             }
-            if (st->codec->codec_id==AV_CODEC_ID_OPUS) {
+            if (st->codecpar->codec_id==AV_CODEC_ID_OPUS) {
                 /* 6 bytes registration descriptor, 4 bytes Opus audio descriptor */
                 if (q - data > SECTION_LENGTH - 6 - 4) {
                     err = 1;
@@ -397,12 +396,12 @@
                 *q++ = 2;
                 *q++ = 0x80;
 
-                if (st->codec->extradata && st->codec->extradata_size >= 19) {
-                    if (st->codec->extradata[18] == 0 && st->codec->channels <= 2) {
+                if (st->codecpar->extradata && st->codecpar->extradata_size >= 19) {
+                    if (st->codecpar->extradata[18] == 0 && st->codecpar->channels <= 2) {
                         /* RTP mapping family */
-                        *q++ = st->codec->channels;
-                    } else if (st->codec->extradata[18] == 1 && st->codec->channels <= 8 &&
-                               st->codec->extradata_size >= 21 + st->codec->channels) {
+                        *q++ = st->codecpar->channels;
+                    } else if (st->codecpar->extradata[18] == 1 && st->codecpar->channels <= 8 &&
+                               st->codecpar->extradata_size >= 21 + st->codecpar->channels) {
                         static const uint8_t coupled_stream_counts[9] = {
                             1, 0, 1, 1, 2, 2, 2, 3, 3
                         };
@@ -428,14 +427,14 @@
                         };
                         /* Vorbis mapping family */
 
-                        if (st->codec->extradata[19] == st->codec->channels - coupled_stream_counts[st->codec->channels] &&
-                            st->codec->extradata[20] == coupled_stream_counts[st->codec->channels] &&
-                            memcmp(&st->codec->extradata[21], channel_map_a[st->codec->channels-1], st->codec->channels) == 0) {
-                            *q++ = st->codec->channels;
-                        } else if (st->codec->channels >= 2 && st->codec->extradata[19] == st->codec->channels &&
-                                   st->codec->extradata[20] == 0 &&
-                                   memcmp(&st->codec->extradata[21], channel_map_b[st->codec->channels-1], st->codec->channels) == 0) {
-                            *q++ = st->codec->channels | 0x80;
+                        if (st->codecpar->extradata[19] == st->codecpar->channels - coupled_stream_counts[st->codecpar->channels] &&
+                            st->codecpar->extradata[20] == coupled_stream_counts[st->codecpar->channels] &&
+                            memcmp(&st->codecpar->extradata[21], channel_map_a[st->codecpar->channels-1], st->codecpar->channels) == 0) {
+                            *q++ = st->codecpar->channels;
+                        } else if (st->codecpar->channels >= 2 && st->codecpar->extradata[19] == st->codecpar->channels &&
+                                   st->codecpar->extradata[20] == 0 &&
+                                   memcmp(&st->codecpar->extradata[21], channel_map_b[st->codecpar->channels-1], st->codecpar->channels) == 0) {
+                            *q++ = st->codecpar->channels | 0x80;
                         } else {
                             /* Unsupported, could write an extended descriptor here */
                             av_log(s, AV_LOG_ERROR, "Unsupported Opus Vorbis-style channel mapping");
@@ -443,23 +442,17 @@
                         }
                     } else {
                         /* Unsupported */
-                        av_log(s, AV_LOG_ERROR, "Unsupported Opus channel mapping for family %d", st->codec->extradata[18]);
+                        av_log(s, AV_LOG_ERROR, "Unsupported Opus channel mapping for family %d", st->codecpar->extradata[18]);
                         *q++ = 0xff;
                     }
-                } else if (st->codec->channels <= 2) {
+                } else if (st->codecpar->channels <= 2) {
                     /* Assume RTP mapping family */
-                    *q++ = st->codec->channels;
+                    *q++ = st->codecpar->channels;
                 } else {
                     /* Unsupported */
                     av_log(s, AV_LOG_ERROR, "Unsupported Opus channel mapping");
                     *q++ = 0xff;
                 }
-=======
-            if (st->codecpar->codec_id == AV_CODEC_ID_AC3 && (ts->flags & MPEGTS_FLAG_SYSTEM_B)) {
-                *q++ = 0x6a; /* ETSI EN 300 468 AC-3 descriptor */
-                *q++ = 1;
-                *q++ = 0x00;
->>>>>>> 9200514a
             }
 
             if (lang) {
@@ -502,11 +495,10 @@
             break;
         case AVMEDIA_TYPE_SUBTITLE:
         {
-<<<<<<< HEAD
            const char default_language[] = "und";
            const char *language = lang && strlen(lang->value) >= 3 ? lang->value : default_language;
 
-           if (st->codec->codec_id == AV_CODEC_ID_DVB_SUBTITLE) {
+           if (st->codecpar->codec_id == AV_CODEC_ID_DVB_SUBTITLE) {
                uint8_t *len_ptr;
                int extradata_copied = 0;
 
@@ -525,9 +517,9 @@
                    if (*language != '\0')
                        language++;
 
-                   if (st->codec->extradata_size - extradata_copied >= 5) {
-                       *q++ = st->codec->extradata[extradata_copied + 4]; /* subtitling_type */
-                       memcpy(q, st->codec->extradata + extradata_copied, 4); /* composition_page_id and ancillary_page_id */
+                   if (st->codecpar->extradata_size - extradata_copied >= 5) {
+                       *q++ = st->codecpar->extradata[extradata_copied + 4]; /* subtitling_type */
+                       memcpy(q, st->codecpar->extradata + extradata_copied, 4); /* composition_page_id and ancillary_page_id */
                        extradata_copied += 5;
                        q += 4;
                    } else {
@@ -535,9 +527,9 @@
                         * 0x10 - normal with no monitor aspect ratio criticality
                         * 0x20 - for the hard of hearing with no monitor aspect ratio criticality */
                        *q++ = (st->disposition & AV_DISPOSITION_HEARING_IMPAIRED) ? 0x20 : 0x10;
-                       if ((st->codec->extradata_size == 4) && (extradata_copied == 0)) {
+                       if ((st->codecpar->extradata_size == 4) && (extradata_copied == 0)) {
                            /* support of old 4-byte extradata format */
-                           memcpy(q, st->codec->extradata, 4); /* composition_page_id and ancillary_page_id */
+                           memcpy(q, st->codecpar->extradata, 4); /* composition_page_id and ancillary_page_id */
                            extradata_copied += 4;
                            q += 4;
                        } else {
@@ -548,7 +540,7 @@
                }
 
                *len_ptr = q - len_ptr - 1;
-           } else if (st->codec->codec_id == AV_CODEC_ID_DVB_TELETEXT) {
+           } else if (st->codecpar->codec_id == AV_CODEC_ID_DVB_TELETEXT) {
                uint8_t *len_ptr = NULL;
                int extradata_copied = 0;
 
@@ -564,8 +556,8 @@
                    if (*language != '\0')
                        language++;
 
-                   if (st->codec->extradata_size - 1 > extradata_copied) {
-                       memcpy(q, st->codec->extradata + extradata_copied, 2);
+                   if (st->codecpar->extradata_size - 1 > extradata_copied) {
+                       memcpy(q, st->codecpar->extradata + extradata_copied, 2);
                        extradata_copied += 2;
                        q += 2;
                    } else {
@@ -579,28 +571,6 @@
                }
 
                *len_ptr = q - len_ptr - 1;
-=======
-            const char *language;
-            language = lang && strlen(lang->value) == 3 ? lang->value : "eng";
-            *q++ = 0x59;
-            *q++ = 8;
-            *q++ = language[0];
-            *q++ = language[1];
-            *q++ = language[2];
-            *q++ = 0x10; /* normal subtitles (0x20 = if hearing pb) */
-
-            if (q - data > SECTION_LENGTH - 4) {
-                err = 1;
-                break;
-            }
-
-            if (st->codecpar->extradata_size == 4) {
-                memcpy(q, st->codecpar->extradata, 4);
-                q += 4;
-            } else {
-                put16(&q, 1);     /* page id */
-                put16(&q, 1);     /* ancillary page id */
->>>>>>> 9200514a
             }
         }
         break;
@@ -622,7 +592,7 @@
             }
             break;
         case AVMEDIA_TYPE_DATA:
-            if (st->codec->codec_id == AV_CODEC_ID_SMPTE_KLV) {
+            if (st->codecpar->codec_id == AV_CODEC_ID_SMPTE_KLV) {
                 *q++ = 0x05; /* MPEG-2 registration descriptor */
                 *q++ = 4;
                 *q++ = 'K';
@@ -928,8 +898,8 @@
             if (ret < 0)
                 goto fail;
         }
-        if (st->codec->codec_id == AV_CODEC_ID_OPUS) {
-            ts_st->opus_pending_trim_start = st->codec->initial_padding * 48000 / st->codec->sample_rate;
+        if (st->codecpar->codec_id == AV_CODEC_ID_OPUS) {
+            ts_st->opus_pending_trim_start = st->codecpar->initial_padding * 48000 / st->codecpar->sample_rate;
         }
     }
 
@@ -1163,10 +1133,10 @@
     int afc_len, stuffing_len;
     int64_t pcr = -1; /* avoid warning */
     int64_t delay = av_rescale(s->max_delay, 90000, AV_TIME_BASE);
-    int force_pat = st->codec->codec_type == AVMEDIA_TYPE_VIDEO && key && !ts_st->prev_payload_key;
-
-    av_assert0(ts_st->payload != buf || st->codec->codec_type != AVMEDIA_TYPE_VIDEO);
-    if (ts->flags & MPEGTS_FLAG_PAT_PMT_AT_FRAMES && st->codec->codec_type == AVMEDIA_TYPE_VIDEO) {
+    int force_pat = st->codecpar->codec_type == AVMEDIA_TYPE_VIDEO && key && !ts_st->prev_payload_key;
+
+    av_assert0(ts_st->payload != buf || st->codecpar->codec_type != AVMEDIA_TYPE_VIDEO);
+    if (ts->flags & MPEGTS_FLAG_PAT_PMT_AT_FRAMES && st->codecpar->codec_type == AVMEDIA_TYPE_VIDEO) {
         force_pat = 1;
     }
 
@@ -1234,16 +1204,10 @@
             *q++ = 0x00;
             *q++ = 0x00;
             *q++ = 0x01;
-<<<<<<< HEAD
             is_dvb_subtitle = 0;
             is_dvb_teletext = 0;
-            if (st->codec->codec_type == AVMEDIA_TYPE_VIDEO) {
-                if (st->codec->codec_id == AV_CODEC_ID_DIRAC)
-=======
-            private_code = 0;
             if (st->codecpar->codec_type == AVMEDIA_TYPE_VIDEO) {
                 if (st->codecpar->codec_id == AV_CODEC_ID_DIRAC)
->>>>>>> 9200514a
                     *q++ = 0xfd;
                 else
                     *q++ = 0xe0;
@@ -1252,29 +1216,24 @@
                         st->codecpar->codec_id == AV_CODEC_ID_MP3 ||
                         st->codecpar->codec_id == AV_CODEC_ID_AAC)) {
                 *q++ = 0xc0;
-            } else if (st->codec->codec_type == AVMEDIA_TYPE_AUDIO &&
-                        st->codec->codec_id == AV_CODEC_ID_AC3 &&
+            } else if (st->codecpar->codec_type == AVMEDIA_TYPE_AUDIO &&
+                        st->codecpar->codec_id == AV_CODEC_ID_AC3 &&
                         ts->m2ts_mode) {
                 *q++ = 0xfd;
-            } else if (st->codec->codec_type == AVMEDIA_TYPE_DATA) {
+            } else if (st->codecpar->codec_type == AVMEDIA_TYPE_DATA) {
                 *q++ = stream_id != -1 ? stream_id : 0xfc;
 
                 if (stream_id == 0xbd) /* asynchronous KLV */
                     pts = dts = AV_NOPTS_VALUE;
             } else {
                 *q++ = 0xbd;
-<<<<<<< HEAD
-                if (st->codec->codec_type == AVMEDIA_TYPE_SUBTITLE) {
-                    if (st->codec->codec_id == AV_CODEC_ID_DVB_SUBTITLE) {
+                if (st->codecpar->codec_type == AVMEDIA_TYPE_SUBTITLE) {
+                    if (st->codecpar->codec_id == AV_CODEC_ID_DVB_SUBTITLE) {
                         is_dvb_subtitle = 1;
-                    } else if (st->codec->codec_id == AV_CODEC_ID_DVB_TELETEXT) {
+                    } else if (st->codecpar->codec_id == AV_CODEC_ID_DVB_TELETEXT) {
                         is_dvb_teletext = 1;
                     }
                 }
-=======
-                if (st->codecpar->codec_type == AVMEDIA_TYPE_SUBTITLE)
-                    private_code = 0x20;
->>>>>>> 9200514a
             }
             header_len = 0;
             flags      = 0;
@@ -1301,8 +1260,8 @@
              * otherwise it will not play sound on blu-ray
              */
             if (ts->m2ts_mode &&
-                st->codec->codec_type == AVMEDIA_TYPE_AUDIO &&
-                st->codec->codec_id == AV_CODEC_ID_AC3) {
+                st->codecpar->codec_type == AVMEDIA_TYPE_AUDIO &&
+                st->codecpar->codec_id == AV_CODEC_ID_AC3) {
                         /* set PES_extension_flag */
                         pes_extension = 1;
                         flags |= 0x01;
@@ -1320,19 +1279,14 @@
             }
             if (len > 0xffff)
                 len = 0;
-            if (ts->omit_video_pes_length && st->codec->codec_type == AVMEDIA_TYPE_VIDEO) {
+            if (ts->omit_video_pes_length && st->codecpar->codec_type == AVMEDIA_TYPE_VIDEO) {
                 len = 0;
             }
             *q++ = len >> 8;
             *q++ = len;
             val  = 0x80;
-<<<<<<< HEAD
             /* data alignment indicator is required for subtitle and data streams */
-            if (st->codec->codec_type == AVMEDIA_TYPE_SUBTITLE || st->codec->codec_type == AVMEDIA_TYPE_DATA)
-=======
-            /* data alignment indicator is required for subtitle data */
-            if (st->codecpar->codec_type == AVMEDIA_TYPE_SUBTITLE)
->>>>>>> 9200514a
+            if (st->codecpar->codec_type == AVMEDIA_TYPE_SUBTITLE || st->codecpar->codec_type == AVMEDIA_TYPE_DATA)
                 val |= 0x04;
             *q++ = val;
             *q++ = flags;
@@ -1356,7 +1310,7 @@
             /* For Blu-ray AC3 Audio Setting extended flags */
           if (ts->m2ts_mode &&
               pes_extension &&
-              st->codec->codec_id == AV_CODEC_ID_AC3) {
+              st->codecpar->codec_id == AV_CODEC_ID_AC3) {
                       flags = 0x01; /* set PES_extension_flag_2 */
                       *q++ = flags;
                       *q++ = 0x80 | 0x01; /* marker bit + extension length */
@@ -1553,12 +1507,12 @@
     if (st->codecpar->codec_id == AV_CODEC_ID_H264) {
         const uint8_t *p = buf, *buf_end = p + size;
         uint32_t state = -1;
-        int extradd = (pkt->flags & AV_PKT_FLAG_KEY) ? st->codec->extradata_size : 0;
+        int extradd = (pkt->flags & AV_PKT_FLAG_KEY) ? st->codecpar->extradata_size : 0;
         int ret = ff_check_h264_startcode(s, st, pkt);
         if (ret < 0)
             return ret;
 
-        if (extradd && AV_RB24(st->codec->extradata) > 1)
+        if (extradd && AV_RB24(st->codecpar->extradata) > 1)
             extradd = 0;
 
         do {
@@ -1575,7 +1529,7 @@
             data = av_malloc(pkt->size + 6 + extradd);
             if (!data)
                 return AVERROR(ENOMEM);
-            memcpy(data + 6, st->codec->extradata, extradd);
+            memcpy(data + 6, st->codecpar->extradata, extradd);
             memcpy(data + 6 + extradd, pkt->data, pkt->size);
             AV_WB32(data, 0x00000001);
             data[4] = 0x09;
@@ -1616,11 +1570,11 @@
             buf             = data;
             }
         }
-    } else if (st->codec->codec_id == AV_CODEC_ID_HEVC) {
+    } else if (st->codecpar->codec_id == AV_CODEC_ID_HEVC) {
         int ret = check_hevc_startcode(s, st, pkt);
         if (ret < 0)
             return ret;
-    } else if (st->codec->codec_id == AV_CODEC_ID_OPUS) {
+    } else if (st->codecpar->codec_id == AV_CODEC_ID_OPUS) {
         if (pkt->size < 2) {
             av_log(s, AV_LOG_ERROR, "Opus packet too short\n");
             return AVERROR_INVALIDDATA;
@@ -1641,7 +1595,7 @@
                                                 &side_data_size);
 
             if (side_data && side_data_size >= 10) {
-                trim_end = AV_RL32(side_data + 4) * 48000 / st->codec->sample_rate;
+                trim_end = AV_RL32(side_data + 4) * 48000 / st->codecpar->sample_rate;
             }
 
             ctrl_header_size = pkt->size + 2 + pkt->size / 255 + 1;
@@ -1693,7 +1647,6 @@
         }
     }
 
-<<<<<<< HEAD
     if (pkt->dts != AV_NOPTS_VALUE) {
         int i;
         for(i=0; i<s->nb_streams; i++) {
@@ -1707,14 +1660,6 @@
                 ts_st2->payload_size = 0;
             }
         }
-=======
-    if (st->codecpar->codec_type != AVMEDIA_TYPE_AUDIO) {
-        // for video and subtitle, write a single pes packet
-        mpegts_write_pes(s, st, buf, size, pts, dts,
-                         pkt->flags & AV_PKT_FLAG_KEY);
-        av_free(data);
-        return 0;
->>>>>>> 9200514a
     }
 
     if (ts_st->payload_size && (ts_st->payload_size + size > ts->pes_payload_size ||
@@ -1729,7 +1674,7 @@
         ts_st->opus_queued_samples = 0;
     }
 
-    if (st->codec->codec_type != AVMEDIA_TYPE_AUDIO || size > ts->pes_payload_size) {
+    if (st->codecpar->codec_type != AVMEDIA_TYPE_AUDIO || size > ts->pes_payload_size) {
         av_assert0(!ts_st->payload_size);
         // for video and subtitle, write a single pes packet
         mpegts_write_pes(s, st, buf, size, pts, dts,
@@ -1822,11 +1767,11 @@
     int ret = 1;
     AVStream *st = s->streams[pkt->stream_index];
 
-    if (st->codec->codec_id == AV_CODEC_ID_H264) {
+    if (st->codecpar->codec_id == AV_CODEC_ID_H264) {
         if (pkt->size >= 5 && AV_RB32(pkt->data) != 0x0000001 &&
                               AV_RB24(pkt->data) != 0x000001)
             ret = ff_stream_add_bitstream_filter(st, "h264_mp4toannexb", NULL);
-    } else if (st->codec->codec_id == AV_CODEC_ID_HEVC) {
+    } else if (st->codecpar->codec_id == AV_CODEC_ID_HEVC) {
         if (pkt->size >= 5 && AV_RB32(pkt->data) != 0x0000001 &&
                               AV_RB24(pkt->data) != 0x000001)
             ret = ff_stream_add_bitstream_filter(st, "hevc_mp4toannexb", NULL);
