Entries are sorted chronologically from oldest to youngest within each release,
releases are sorted from youngest to oldest.

version <next>:
- curves filter
- reference-counting for AVFrame and AVPacket data
- ffmpeg now fails when input options are used for output file
  or vice versa
- support for Monkey's Audio versions from 3.93
- perms and aperms filters
- audio filtering support in ffplay
- 10% faster aac encoding on x86 and MIPS
- sine audio filter source
- WebP demuxing and decoding support
- new ffmpeg options -filter_script and -filter_complex_script, which allow a
  filtergraph description to be read from a file
- OpenCL support
- audio phaser filter
- separatefields filter
- libquvi demuxer
- uniform options syntax across all filters
- telecine filter
- new interlace filter
<<<<<<< HEAD
- smptehdbars source
- inverse telecine filters (fieldmatch and decimate)
- colorbalance filter
- colorchannelmixer filter
- The matroska demuxer can now output proper verbatim ASS packets. It will
  become the default at the next libavformat major bump.
- decent native animated GIF encoding
- asetrate filter
- interleave filter
- timeline editing with filters
- vidstabdetect and vidstabtransform filters for video stabilization using
  the vid.stab library
- astats filter


version 1.2:
=======
- JPEG 2000 decoder
- new asetpts filter (same as setpts, but for audio)
- new trim and atrim filters

>>>>>>> a1e05b04

- VDPAU hardware acceleration through normal hwaccel
- SRTP support
- Error diffusion dither in Swscale
- Chained Ogg support
- Theora Midstream reconfiguration support
- EVRC decoder
- audio fade filter
- filtering audio with unknown channel layout
- allpass, bass, bandpass, bandreject, biquad, equalizer, highpass, lowpass
  and treble audio filter
- improved showspectrum filter, with multichannel support and sox-like colors
- histogram filter
- tee muxer
- il filter ported from libmpcodecs
- support ID3v2 tags in ASF files
- encrypted TTA stream decoding support
- RF64 support in WAV muxer
- noise filter ported from libmpcodecs
- Subtitles character encoding conversion
- blend filter
- stereo3d filter ported from libmpcodecs


version 1.1:

- stream disposition information printing in ffprobe
- filter for loudness analysis following EBU R128
- Opus encoder using libopus
- ffprobe -select_streams option
- Pinnacle TARGA CineWave YUV16 decoder
- TAK demuxer, decoder and parser
- DTS-HD demuxer
- remove -same_quant, it hasn't worked for years
- FFM2 support
- X-Face image encoder and decoder
- 24-bit FLAC encoding
- multi-channel ALAC encoding up to 7.1
- metadata (INFO tag) support in WAV muxer
- subtitles raw text decoder
- support for building DLLs using MSVC
- LVF demuxer
- ffescape tool
- metadata (info chunk) support in CAF muxer
- field filter ported from libmpcodecs
- AVR demuxer
- geq filter ported from libmpcodecs
- remove ffserver daemon mode
- AST muxer/demuxer
- new expansion syntax for drawtext
- BRender PIX image decoder
- ffprobe -show_entries option
- ffprobe -sections option
- ADPCM IMA Dialogic decoder
- BRSTM demuxer
- animated GIF decoder and demuxer
- PVF demuxer
- subtitles filter
- IRCAM muxer/demuxer
- Paris Audio File demuxer
- Virtual concatenation demuxer
- VobSub demuxer
- JSON captions for TED talks decoding support
- SOX Resampler support in libswresample
- aselect filter
- SGI RLE 8-bit decoder
- Silicon Graphics Motion Video Compressor 1 & 2 decoder
- Silicon Graphics Movie demuxer
- apad filter
- Resolution & pixel format change support with multithreading for H.264
- documentation split into per-component manuals
- pp (postproc) filter ported from MPlayer
- NIST Sphere demuxer
- MPL2, VPlayer, MPlayer, AQTitle, PJS and SubViewer v1 subtitles demuxers and decoders
- Sony Wave64 muxer
- adobe and limelight publisher authentication in RTMP
- data: URI scheme
- support building on the Plan 9 operating system
- kerndeint filter ported from MPlayer
- histeq filter ported from VirtualDub
- Megalux Frame demuxer
- 012v decoder
- Improved AVC Intra decoding support


version 1.0:

- INI and flat output in ffprobe
- Scene detection in libavfilter
- Indeo Audio decoder
- channelsplit audio filter
- setnsamples audio filter
- atempo filter
- ffprobe -show_data option
- RTMPT protocol support
- iLBC encoding/decoding via libilbc
- Microsoft Screen 1 decoder
- join audio filter
- audio channel mapping filter
- Microsoft ATC Screen decoder
- RTSP listen mode
- TechSmith Screen Codec 2 decoder
- AAC encoding via libfdk-aac
- Microsoft Expression Encoder Screen decoder
- RTMPS protocol support
- RTMPTS protocol support
- RTMPE protocol support
- RTMPTE protocol support
- showwaves and showspectrum filter
- LucasArts SMUSH playback support
- SAMI, RealText and SubViewer demuxers and decoders
- Heart Of Darkness PAF playback support
- iec61883 device
- asettb filter
- new option: -progress
- 3GPP Timed Text encoder/decoder
- GeoTIFF decoder support
- ffmpeg -(no)stdin option
- Opus decoder using libopus
- caca output device using libcaca
- alphaextract and alphamerge filters
- concat filter
- flite filter
- Canopus Lossless Codec decoder
- bitmap subtitles in filters (experimental and temporary)
- MP2 encoding via TwoLAME
- bmp parser
- smptebars source
- asetpts filter
- hue filter
- ICO muxer
- SubRip encoder and decoder without embedded timing
- edge detection filter
- framestep filter
- ffmpeg -shortest option is now per-output file
  -pass and -passlogfile are now per-output stream
- volume measurement filter
- Ut Video encoder
- Microsoft Screen 2 decoder
- smartblur filter ported from MPlayer
- CPiA decoder
- decimate filter ported from MPlayer
- RTP depacketization of JPEG
- Smooth Streaming live segmenter muxer
- F4V muxer
- sendcmd and asendcmd filters
- WebVTT demuxer and decoder (simple tags supported)
- RTP packetization of JPEG
- faststart option in the MOV/MP4 muxer
- support for building with MSVC


version 0.11:

- Fixes: CVE-2012-2772, CVE-2012-2774, CVE-2012-2775, CVE-2012-2776, CVE-2012-2777,
         CVE-2012-2779, CVE-2012-2782, CVE-2012-2783, CVE-2012-2784, CVE-2012-2785,
         CVE-2012-2786, CVE-2012-2787, CVE-2012-2788, CVE-2012-2789, CVE-2012-2790,
         CVE-2012-2791, CVE-2012-2792, CVE-2012-2793, CVE-2012-2794, CVE-2012-2795,
         CVE-2012-2796, CVE-2012-2797, CVE-2012-2798, CVE-2012-2799, CVE-2012-2800,
         CVE-2012-2801, CVE-2012-2802, CVE-2012-2803, CVE-2012-2804,
- v408 Quicktime and Microsoft AYUV Uncompressed 4:4:4:4 encoder and decoder
- setfield filter
- CDXL demuxer and decoder
- Apple ProRes encoder
- ffprobe -count_packets and -count_frames options
- Sun Rasterfile Encoder
- ID3v2 attached pictures reading and writing
- WMA Lossless decoder
- bluray protocol
- blackdetect filter
- libutvideo encoder wrapper (--enable-libutvideo)
- swapuv filter
- bbox filter
- XBM encoder and decoder
- RealAudio Lossless decoder
- ZeroCodec decoder
- tile video filter
- Metal Gear Solid: The Twin Snakes demuxer
- OpenEXR image decoder
- removelogo filter
- drop support for ffmpeg without libavfilter
- drawtext video filter: fontconfig support
- ffmpeg -benchmark_all option
- super2xsai filter ported from libmpcodecs
- add libavresample audio conversion library for compatibility
- MicroDVD decoder
- Avid Meridien (AVUI) encoder and decoder
- accept + prefix to -pix_fmt option to disable automatic conversions.
- complete audio filtering in libavfilter and ffmpeg
- add fps filter
- vorbis parser
- png parser
- audio mix filter
- ffv1: support (draft) version 1.3


version 0.10:

- Fixes: CVE-2011-3929, CVE-2011-3934, CVE-2011-3935, CVE-2011-3936,
         CVE-2011-3937, CVE-2011-3940, CVE-2011-3941, CVE-2011-3944,
         CVE-2011-3945, CVE-2011-3946, CVE-2011-3947, CVE-2011-3949,
         CVE-2011-3950, CVE-2011-3951, CVE-2011-3952
- v410 Quicktime Uncompressed 4:4:4 10-bit encoder and decoder
- SBaGen (SBG) binaural beats script demuxer
- OpenMG Audio muxer
- Timecode extraction in DV and MOV
- thumbnail video filter
- XML output in ffprobe
- asplit audio filter
- tinterlace video filter
- astreamsync audio filter
- amerge audio filter
- ISMV (Smooth Streaming) muxer
- GSM audio parser
- SMJPEG muxer
- XWD encoder and decoder
- Automatic thread count based on detection number of (available) CPU cores
- y41p Brooktree Uncompressed 4:1:1 12-bit encoder and decoder
- ffprobe -show_error option
- Avid 1:1 10-bit RGB Packer codec
- v308 Quicktime Uncompressed 4:4:4 encoder and decoder
- yuv4 libquicktime packed 4:2:0 encoder and decoder
- ffprobe -show_frames option
- silencedetect audio filter
- ffprobe -show_program_version, -show_library_versions, -show_versions options
- rv34: frame-level multi-threading
- optimized iMDCT transform on x86 using SSE for for mpegaudiodec
- Improved PGS subtitle decoder
- dumpgraph option to lavfi device
- r210 and r10k encoders
- ffwavesynth decoder
- aviocat tool
- ffeval tool


version 0.9:

- openal input device added
- boxblur filter added
- BWF muxer
- Flash Screen Video 2 decoder
- lavfi input device added
- added avconv, which is almost the same for now, except
for a few incompatible changes in the options, which will hopefully make them
easier to use. The changes are:
    * The options placement is now strictly enforced! While in theory the
      options for ffmpeg should be given in [input options] -i INPUT [output
      options] OUTPUT order, in practice it was possible to give output options
      before the -i and it mostly worked. Except when it didn't - the behavior was
      a bit inconsistent. In avconv, it is not possible to mix input and output
      options. All non-global options are reset after an input or output filename.
    * All per-file options are now truly per-file - they apply only to the next
      input or output file and specifying different values for different files
      will now work properly (notably -ss and -t options).
    * All per-stream options are now truly per-stream - it is possible to
      specify which stream(s) should a given option apply to. See the Stream
      specifiers section in the avconv manual for details.
    * In ffmpeg some options (like -newvideo/-newaudio/...) are irregular in the
      sense that they're specified after the output filename instead of before,
      like all other options. In avconv this irregularity is removed, all options
      apply to the next input or output file.
    * -newvideo/-newaudio/-newsubtitle options were removed. Not only were they
      irregular and highly confusing, they were also redundant. In avconv the -map
      option will create new streams in the output file and map input streams to
      them. E.g. avconv -i INPUT -map 0 OUTPUT will create an output stream for
      each stream in the first input file.
    * The -map option now has slightly different and more powerful syntax:
        + Colons (':') are used to separate file index/stream type/stream index
          instead of dots. Comma (',') is used to separate the sync stream instead
          of colon.. This is done for consistency with other options.
        + It's possible to specify stream type. E.g. -map 0:a:2 creates an
          output stream from the third input audio stream.
        + Omitting the stream index now maps all the streams of the given type,
          not just the first. E.g. -map 0:s creates output streams for all the
          subtitle streams in the first input file.
        + Since -map can now match multiple streams, negative mappings were
          introduced. Negative mappings disable some streams from an already
          defined map. E.g. '-map 0 -map -0:a:1' means 'create output streams for
          all the stream in the first input file, except for the second audio
          stream'.
    * There is a new option -c (or -codec) for choosing the decoder/encoder to
      use, which allows to precisely specify target stream(s) consistently with
      other options. E.g. -c:v lib264 sets the codec for all video streams, -c:a:0
      libvorbis sets the codec for the first audio stream and -c copy copies all
      the streams without reencoding. Old -vcodec/-acodec/-scodec options are now
      aliases to -c:v/a/s
    * It is now possible to precisely specify which stream should an AVOption
      apply to. E.g. -b:v:0 2M sets the bitrate for the first video stream, while
      -b:a 128k sets the bitrate for all audio streams. Note that the old -ab 128k
      syntax is deprecated and will stop working soon.
    * -map_chapters now takes only an input file index and applies to the next
      output file. This is consistent with how all the other options work.
    * -map_metadata now takes only an input metadata specifier and applies to
      the next output file. Output metadata specifier is now part of the option
      name, similarly to the AVOptions/map/codec feature above.
    * -metadata can now be used to set metadata on streams and chapters, e.g.
      -metadata:s:1 language=eng sets the language of the first stream to 'eng'.
      This made -vlang/-alang/-slang options redundant, so they were removed.
    * -qscale option now uses stream specifiers and applies to all streams, not
      just video. I.e. plain -qscale number would now apply to all streams. To get
      the old behavior, use -qscale:v. Also there is now a shortcut -q for -qscale
      and -aq is now an alias for -q:a.
    * -vbsf/-absf/-sbsf options were removed and replaced by a -bsf option which
      uses stream specifiers. Use -bsf:v/a/s instead of the old options.
    * -itsscale option now uses stream specifiers, so its argument is only the
      scale parameter.
    * -intra option was removed, use -g 0 for the same effect.
    * -psnr option was removed, use -flags +psnr for the same effect.
    * -vf option is now an alias to the new -filter option, which uses stream specifiers.
    * -vframes/-aframes/-dframes options are now aliases to the new -frames option.
    * -vtag/-atag/-stag options are now aliases to the new -tag option.
- XMV demuxer
- LOAS demuxer
- ashowinfo filter added
- Windows Media Image decoder
- amovie source added
- LATM muxer/demuxer
- Speex encoder via libspeex
- JSON output in ffprobe
- WTV muxer
- Optional C++ Support (needed for libstagefright)
- H.264 Decoding on Android via Stagefright
- Prores decoder
- BIN/XBIN/ADF/IDF text file decoder
- aconvert audio filter added
- audio support to lavfi input device added
- libcdio-paranoia input device for audio CD grabbing
- Apple ProRes decoder
- CELT in Ogg demuxing
- G.723.1 demuxer and decoder
- libmodplug support (--enable-libmodplug)
- VC-1 interlaced decoding
- libutvideo wrapper (--enable-libutvideo)
- aevalsrc audio source added
- Ut Video decoder
- Speex encoding via libspeex
- 4:2:2 H.264 decoding support
- 4:2:2 and 4:4:4 H.264 encoding with libx264
- Pulseaudio input device
- Prores encoder
- Video Decoder Acceleration (VDA) HWAccel module.
- replacement Indeo 3 decoder
- new ffmpeg option: -map_channel
- volume audio filter added
- earwax audio filter added
- libv4l2 support (--enable-libv4l2)
- TLS/SSL and HTTPS protocol support
- AVOptions API rewritten and documented
- most of CODEC_FLAG2_*, some CODEC_FLAG_* and many codec-specific fields in
  AVCodecContext deprecated. Codec private options should be used instead.
- Properly working defaults in libx264 wrapper, support for native presets.
- Encrypted OMA files support
- Discworld II BMV decoding support
- VBLE Decoder
- OS X Video Decoder Acceleration (VDA) support
- compact and csv output in ffprobe
- pan audio filter
- IFF Amiga Continuous Bitmap (ACBM) decoder
- ass filter
- CRI ADX audio format muxer and demuxer
- Playstation Portable PMP format demuxer
- Microsoft Windows ICO demuxer
- life source
- PCM format support in OMA demuxer
- CLJR encoder
- new option: -report
- Dxtory capture format decoder
- cellauto source
- Simple segmenting muxer
- Indeo 4 decoder
- SMJPEG demuxer


version 0.8:

- many many things we forgot because we rather write code than changelogs
- WebM support in Matroska de/muxer
- low overhead Ogg muxing
- MMS-TCP support
- VP8 de/encoding via libvpx
- Demuxer for On2's IVF format
- Pictor/PC Paint decoder
- HE-AAC v2 decoder
- HE-AAC v2 encoding with libaacplus
- libfaad2 wrapper removed
- DTS-ES extension (XCh) decoding support
- native VP8 decoder
- RTSP tunneling over HTTP
- RTP depacketization of SVQ3
- -strict inofficial replaced by -strict unofficial
- ffplay -exitonkeydown and -exitonmousedown options added
- native GSM / GSM MS decoder
- RTP depacketization of QDM2
- ANSI/ASCII art playback system
- Lego Mindstorms RSO de/muxer
- libavcore added (and subsequently removed)
- SubRip subtitle file muxer and demuxer
- Chinese AVS encoding via libxavs
- ffprobe -show_packets option added
- RTP packetization of Theora and Vorbis
- RTP depacketization of MP4A-LATM
- RTP packetization and depacketization of VP8
- hflip filter
- Apple HTTP Live Streaming demuxer
- a64 codec
- MMS-HTTP support
- G.722 ADPCM audio encoder/decoder
- R10k video decoder
- ocv_smooth filter
- frei0r wrapper filter
- change crop filter syntax to width:height:x:y
- make the crop filter accept parametric expressions
- make ffprobe accept AVFormatContext options
- yadif filter
- blackframe filter
- Demuxer for Leitch/Harris' VR native stream format (LXF)
- RTP depacketization of the X-QT QuickTime format
- SAP (Session Announcement Protocol, RFC 2974) muxer and demuxer
- cropdetect filter
- ffmpeg -crop* options removed
- transpose filter added
- ffmpeg -force_key_frames option added
- demuxer for receiving raw rtp:// URLs without an SDP description
- single stream LATM/LOAS decoder
- setpts filter added
- Win64 support for optimized x86 assembly functions
- MJPEG/AVI1 to JPEG/JFIF bitstream filter
- ASS subtitle encoder and decoder
- IEC 61937 encapsulation for E-AC-3, TrueHD, DTS-HD (for HDMI passthrough)
- overlay filter added
- rename aspect filter to setdar, and pixelaspect to setsar
- IEC 61937 demuxer
- Mobotix .mxg demuxer
- frei0r source added
- hqdn3d filter added
- RTP depacketization of QCELP
- FLAC parser added
- gradfun filter added
- AMR-WB decoder
- replace the ocv_smooth filter with a more generic ocv filter
- Windows Televison (WTV) demuxer
- FFmpeg metadata format muxer and demuxer
- SubRip (srt) subtitle encoder and decoder
- floating-point AC-3 encoder added
- Lagarith decoder
- ffmpeg -copytb option added
- IVF muxer added
- Wing Commander IV movies decoder added
- movie source added
- Bink version 'b' audio and video decoder
- Bitmap Brothers JV playback system
- Apple HTTP Live Streaming protocol handler
- sndio support for playback and record
- Linux framebuffer input device added
- Chronomaster DFA decoder
- DPX image encoder
- MicroDVD subtitle file muxer and demuxer
- Playstation Portable PMP format demuxer
- fieldorder video filter added
- AAC encoding via libvo-aacenc
- AMR-WB encoding via libvo-amrwbenc
- xWMA demuxer
- Mobotix MxPEG decoder
- VP8 frame-multithreading
- NEON optimizations for VP8
- Lots of deprecated API cruft removed
- fft and imdct optimizations for AVX (Sandy Bridge) processors
- showinfo filter added
- SMPTE 302M AES3 audio decoder
- Apple Core Audio Format muxer
- 9bit and 10bit per sample support in the H.264 decoder
- 9bit and 10bit FFV1 encoding / decoding
- split filter added
- select filter added
- sdl output device added
- libmpcodecs video filter support (3 times as many filters than before)
- mpeg2 aspect ratio dection fixed
- libxvid aspect pickiness fixed
- Frame multithreaded decoding
- E-AC-3 audio encoder
- ac3enc: add channel coupling support
- floating-point sample format support to the ac3, eac3, dca, aac, and vorbis decoders.
- H264/MPEG frame-level multi-threading
- All av_metadata_* functions renamed to av_dict_* and moved to libavutil
- 4:4:4 H.264 decoding support
- 10-bit H.264 optimizations for x86
- lut, lutrgb, and lutyuv filters added
- buffersink libavfilter sink added
- Bump libswscale for recently reported ABI break
- New J2K encoder (via OpenJPEG)


version 0.7:

- all the changes for 0.8, but keeping API/ABI compatibility with the 0.6 release


version 0.6:

- PB-frame decoding for H.263
- deprecated vhook subsystem removed
- deprecated old scaler removed
- VQF demuxer
- Alpha channel scaler
- PCX encoder
- RTP packetization of H.263
- RTP packetization of AMR
- RTP depacketization of Vorbis
- CorePNG decoding support
- Cook multichannel decoding support
- introduced avlanguage helpers in libavformat
- 8088flex TMV demuxer and decoder
- per-stream language-tags extraction in asfdec
- V210 decoder and encoder
- remaining GPL parts in AC-3 decoder converted to LGPL
- QCP demuxer
- SoX native format muxer and demuxer
- AMR-NB decoding/encoding, AMR-WB decoding via OpenCORE libraries
- DPX image decoder
- Electronic Arts Madcow decoder
- DivX (XSUB) subtitle encoder
- nonfree libamr support for AMR-NB/WB decoding/encoding removed
- experimental AAC encoder
- RTP depacketization of ASF and RTSP from WMS servers
- RTMP support in libavformat
- noX handling for OPT_BOOL X options
- Wave64 demuxer
- IEC-61937 compatible Muxer
- TwinVQ decoder
- Bluray (PGS) subtitle decoder
- LPCM support in MPEG-TS (HDMV RID as found on Blu-ray disks)
- WMA Pro decoder
- Core Audio Format demuxer
- Atrac1 decoder
- MD STUDIO audio demuxer
- RF64 support in WAV demuxer
- MPEG-4 Audio Lossless Coding (ALS) decoder
- -formats option split into -formats, -codecs, -bsfs, and -protocols
- IV8 demuxer
- CDG demuxer and decoder
- R210 decoder
- Auravision Aura 1 and 2 decoders
- Deluxe Paint Animation playback system
- SIPR decoder
- Adobe Filmstrip muxer and demuxer
- RTP depacketization of H.263
- Bink demuxer and audio/video decoders
- enable symbol versioning by default for linkers that support it
- IFF PBM/ILBM bitmap decoder
- concat protocol
- Indeo 5 decoder
- RTP depacketization of AMR
- WMA Voice decoder
- ffprobe tool
- AMR-NB decoder
- RTSP muxer
- HE-AAC v1 decoder
- Kega Game Video (KGV1) decoder
- VorbisComment writing for FLAC, Ogg FLAC and Ogg Speex files
- RTP depacketization of Theora
- HTTP Digest authentication
- RTMP/RTMPT/RTMPS/RTMPE/RTMPTE protocol support via librtmp
- Psygnosis YOP demuxer and video decoder
- spectral extension support in the E-AC-3 decoder
- unsharp video filter
- RTP hinting in the mov/3gp/mp4 muxer
- Dirac in Ogg demuxing
- seek to keyframes in Ogg
- 4:2:2 and 4:4:4 Theora decoding
- 35% faster VP3/Theora decoding
- faster AAC decoding
- faster H.264 decoding
- RealAudio 1.0 (14.4K) encoder


version 0.5:

- DV50 AKA DVCPRO50 encoder, decoder, muxer and demuxer
- TechSmith Camtasia (TSCC) video decoder
- IBM Ultimotion (ULTI) video decoder
- Sierra Online audio file demuxer and decoder
- Apple QuickDraw (qdrw) video decoder
- Creative ADPCM audio decoder (16 bits as well as 8 bits schemes)
- Electronic Arts Multimedia (WVE/UV2/etc.) file demuxer
- Miro VideoXL (VIXL) video decoder
- H.261 video encoder
- QPEG video decoder
- Nullsoft Video (NSV) file demuxer
- Shorten audio decoder
- LOCO video decoder
- Apple Lossless Audio Codec (ALAC) decoder
- Winnov WNV1 video decoder
- Autodesk Animator Studio Codec (AASC) decoder
- Indeo 2 video decoder
- Fraps FPS1 video decoder
- Snow video encoder/decoder
- Sonic audio encoder/decoder
- Vorbis audio decoder
- Macromedia ADPCM decoder
- Duck TrueMotion 2 video decoder
- support for decoding FLX and DTA extensions in FLIC files
- H.264 custom quantization matrices support
- ffserver fixed, it should now be usable again
- QDM2 audio decoder
- Real Cooker audio decoder
- TrueSpeech audio decoder
- WMA2 audio decoder fixed, now all files should play correctly
- RealAudio 14.4 and 28.8 decoders fixed
- JPEG-LS decoder
- build system improvements
- tabs and trailing whitespace removed from the codebase
- CamStudio video decoder
- AIFF/AIFF-C audio format, encoding and decoding
- ADTS AAC file reading and writing
- Creative VOC file reading and writing
- American Laser Games multimedia (*.mm) playback system
- Zip Motion Blocks Video decoder
- improved Theora/VP3 decoder
- True Audio (TTA) decoder
- AVS demuxer and video decoder
- JPEG-LS encoder
- Smacker demuxer and decoder
- NuppelVideo/MythTV demuxer and RTjpeg decoder
- KMVC decoder
- MPEG-2 intra VLC support
- MPEG-2 4:2:2 encoder
- Flash Screen Video decoder
- GXF demuxer
- Chinese AVS decoder
- GXF muxer
- MXF demuxer
- VC-1/WMV3/WMV9 video decoder
- MacIntel support
- AVISynth support
- VMware video decoder
- VP5 video decoder
- VP6 video decoder
- WavPack lossless audio decoder
- Targa (.TGA) picture decoder
- Vorbis audio encoder
- Delphine Software .cin demuxer/audio and video decoder
- Tiertex .seq demuxer/video decoder
- MTV demuxer
- TIFF picture encoder and decoder
- GIF picture decoder
- Intel Music Coder decoder
- Zip Motion Blocks Video encoder
- Musepack decoder
- Flash Screen Video encoder
- Theora encoding via libtheora
- BMP encoder
- WMA encoder
- GSM-MS encoder and decoder
- DCA decoder
- DXA demuxer and decoder
- DNxHD decoder
- Gamecube movie (.THP) playback system
- Blackfin optimizations
- Interplay C93 demuxer and video decoder
- Bethsoft VID demuxer and video decoder
- CRYO APC demuxer
- Atrac3 decoder
- V.Flash PTX decoder
- RoQ muxer, RoQ audio encoder
- Renderware TXD demuxer and decoder
- extern C declarations for C++ removed from headers
- sws_flags command line option
- codebook generator
- RoQ video encoder
- QTRLE encoder
- OS/2 support removed and restored again
- AC-3 decoder
- NUT muxer
- additional SPARC (VIS) optimizations
- Matroska muxer
- slice-based parallel H.264 decoding
- Monkey's Audio demuxer and decoder
- AMV audio and video decoder
- DNxHD encoder
- H.264 PAFF decoding
- Nellymoser ASAO decoder
- Beam Software SIFF demuxer and decoder
- libvorbis Vorbis decoding removed in favor of native decoder
- IntraX8 (J-Frame) subdecoder for WMV2 and VC-1
- Ogg (Theora, Vorbis and FLAC) muxer
- The "device" muxers and demuxers are now in a new libavdevice library
- PC Paintbrush PCX decoder
- Sun Rasterfile decoder
- TechnoTrend PVA demuxer
- Linux Media Labs MPEG-4 (LMLM4) demuxer
- AVM2 (Flash 9) SWF muxer
- QT variant of IMA ADPCM encoder
- VFW grabber
- iPod/iPhone compatible mp4 muxer
- Mimic decoder
- MSN TCP Webcam stream demuxer
- RL2 demuxer / decoder
- IFF demuxer
- 8SVX audio decoder
- non-recursive Makefiles
- BFI demuxer
- MAXIS EA XA (.xa) demuxer / decoder
- BFI video decoder
- OMA demuxer
- MLP/TrueHD decoder
- Electronic Arts CMV decoder
- Motion Pixels Video decoder
- Motion Pixels MVI demuxer
- removed animated GIF decoder/demuxer
- D-Cinema audio muxer
- Electronic Arts TGV decoder
- Apple Lossless Audio Codec (ALAC) encoder
- AAC decoder
- floating point PCM encoder/decoder
- MXF muxer
- DV100 AKA DVCPRO HD decoder and demuxer
- E-AC-3 support added to AC-3 decoder
- Nellymoser ASAO encoder
- ASS and SSA demuxer and muxer
- liba52 wrapper removed
- SVQ3 watermark decoding support
- Speex decoding via libspeex
- Electronic Arts TGQ decoder
- RV40 decoder
- QCELP / PureVoice decoder
- RV30 decoder
- hybrid WavPack support
- R3D REDCODE demuxer
- ALSA support for playback and record
- Electronic Arts TQI decoder
- OpenJPEG based JPEG 2000 decoder
- NC (NC4600) camera file demuxer
- Gopher client support
- MXF D-10 muxer
- generic metadata API
- flash ScreenVideo2 encoder


version 0.4.9-pre1:

- DV encoder, DV muxer
- Microsoft RLE video decoder
- Microsoft Video-1 decoder
- Apple Animation (RLE) decoder
- Apple Graphics (SMC) decoder
- Apple Video (RPZA) decoder
- Cinepak decoder
- Sega FILM (CPK) file demuxer
- Westwood multimedia support (VQA & AUD files)
- Id Quake II CIN playback support
- 8BPS video decoder
- FLIC playback support
- RealVideo 2.0 (RV20) decoder
- Duck TrueMotion v1 (DUCK) video decoder
- Sierra VMD demuxer and video decoder
- MSZH and ZLIB decoder support
- SVQ1 video encoder
- AMR-WB support
- PPC optimizations
- rate distortion optimal cbp support
- rate distorted optimal ac prediction for MPEG-4
- rate distorted optimal lambda->qp support
- AAC encoding with libfaac
- Sunplus JPEG codec (SP5X) support
- use Lagrange multipler instead of QP for ratecontrol
- Theora/VP3 decoding support
- XA and ADX ADPCM codecs
- export MPEG-2 active display area / pan scan
- Add support for configuring with IBM XLC
- floating point AAN DCT
- initial support for zygo video (not complete)
- RGB ffv1 support
- new audio/video parser API
- av_log() system
- av_read_frame() and av_seek_frame() support
- missing last frame fixes
- seek by mouse in ffplay
- noise reduction of DCT coefficients
- H.263 OBMC & 4MV support
- H.263 alternative inter vlc support
- H.263 loop filter
- H.263 slice structured mode
- interlaced DCT support for MPEG-2 encoding
- stuffing to stay above min_bitrate
- MB type & QP visualization
- frame stepping for ffplay
- interlaced motion estimation
- alternate scantable support
- SVCD scan offset support
- closed GOP support
- SSE2 FDCT
- quantizer noise shaping
- G.726 ADPCM audio codec
- MS ADPCM encoding
- multithreaded/SMP motion estimation
- multithreaded/SMP encoding for MPEG-1/MPEG-2/MPEG-4/H.263
- multithreaded/SMP decoding for MPEG-2
- FLAC decoder
- Metrowerks CodeWarrior suppport
- H.263+ custom pcf support
- nicer output for 'ffmpeg -formats'
- Matroska demuxer
- SGI image format, encoding and decoding
- H.264 loop filter support
- H.264 CABAC support
- nicer looking arrows for the motion vector visualization
- improved VCD support
- audio timestamp drift compensation
- MPEG-2 YUV 422/444 support
- polyphase kaiser windowed sinc and blackman nuttall windowed sinc audio resample
- better image scaling
- H.261 support
- correctly interleave packets during encoding
- VIS optimized motion compensation
- intra_dc_precision>0 encoding support
- support reuse of motion vectors/MB types/field select values of the source video
- more accurate deblock filter
- padding support
- many optimizations and bugfixes
- FunCom ISS audio file demuxer and according ADPCM decoding


version 0.4.8:

- MPEG-2 video encoding (Michael)
- Id RoQ playback subsystem (Mike Melanson and Tim Ferguson)
- Wing Commander III Movie (.mve) file playback subsystem (Mike Melanson
  and Mario Brito)
- Xan DPCM audio decoder (Mario Brito)
- Interplay MVE playback subsystem (Mike Melanson)
- Duck DK3 and DK4 ADPCM audio decoders (Mike Melanson)


version 0.4.7:

- RealAudio 1.0 (14_4) and 2.0 (28_8) native decoders. Author unknown, code from mplayerhq
  (originally from public domain player for Amiga at http://www.honeypot.net/audio)
- current version now also compiles with older GCC (Fabrice)
- 4X multimedia playback system including 4xm file demuxer (Mike
  Melanson), and 4X video and audio codecs (Michael)
- Creative YUV (CYUV) decoder (Mike Melanson)
- FFV1 codec (our very simple lossless intra only codec, compresses much better
  than HuffYUV) (Michael)
- ASV1 (Asus), H.264, Intel indeo3 codecs have been added (various)
- tiny PNG encoder and decoder, tiny GIF decoder, PAM decoder (PPM with
  alpha support), JPEG YUV colorspace support. (Fabrice Bellard)
- ffplay has been replaced with a newer version which uses SDL (optionally)
  for multiplatform support (Fabrice)
- Sorenson Version 3 codec (SVQ3) support has been added (decoding only) - donated
  by anonymous
- AMR format has been added (Johannes Carlsson)
- 3GP support has been added (Johannes Carlsson)
- VP3 codec has been added (Mike Melanson)
- more MPEG-1/2 fixes
- better multiplatform support, MS Visual Studio fixes (various)
- AltiVec optimizations (Magnus Damn and others)
- SH4 processor support has been added (BERO)
- new public interfaces (avcodec_get_pix_fmt) (Roman Shaposhnick)
- VOB streaming support (Brian Foley)
- better MP3 autodetection (Andriy Rysin)
- qpel encoding (Michael)
- 4mv+b frames encoding finally fixed (Michael)
- chroma ME (Michael)
- 5 comparison functions for ME (Michael)
- B-frame encoding speedup (Michael)
- WMV2 codec (unfinished - Michael)
- user specified diamond size for EPZS (Michael)
- Playstation STR playback subsystem, still experimental (Mike and Michael)
- ASV2 codec (Michael)
- CLJR decoder (Alex)

.. And lots more new enhancements and fixes.


version 0.4.6:

- completely new integer only MPEG audio layer 1/2/3 decoder rewritten
  from scratch
- Recoded DCT and motion vector search with gcc (no longer depends on nasm)
- fix quantization bug in AC3 encoder
- added PCM codecs and format. Corrected WAV/AVI/ASF PCM issues
- added prototype ffplay program
- added GOB header parsing on H.263/H.263+ decoder (Juanjo)
- bug fix on MCBPC tables of H.263 (Juanjo)
- bug fix on DC coefficients of H.263 (Juanjo)
- added Advanced Prediction Mode on H.263/H.263+ decoder (Juanjo)
- now we can decode H.263 streams found in QuickTime files (Juanjo)
- now we can decode H.263 streams found in VIVO v1 files(Juanjo)
- preliminary RTP "friendly" mode for H.263/H.263+ coding. (Juanjo)
- added GOB header for H.263/H.263+ coding on RTP mode (Juanjo)
- now H.263 picture size is returned on the first decoded frame (Juanjo)
- added first regression tests
- added MPEG-2 TS demuxer
- new demux API for libav
- more accurate and faster IDCT (Michael)
- faster and entropy-controlled motion search (Michael)
- two pass video encoding (Michael)
- new video rate control (Michael)
- added MSMPEG4V1, MSMPEGV2 and WMV1 support (Michael)
- great performance improvement of video encoders and decoders (Michael)
- new and faster bit readers and vlc parsers (Michael)
- high quality encoding mode: tries all macroblock/VLC types (Michael)
- added DV video decoder
- preliminary RTP/RTSP support in ffserver and libavformat
- H.263+ AIC decoding/encoding support (Juanjo)
- VCD MPEG-PS mode (Juanjo)
- PSNR stuff (Juanjo)
- simple stats output (Juanjo)
- 16-bit and 15-bit RGB/BGR/GBR support (Bisqwit)


version 0.4.5:

- some header fixes (Zdenek Kabelac <kabi at informatics.muni.cz>)
- many MMX optimizations (Nick Kurshev <nickols_k at mail.ru>)
- added configure system (actually a small shell script)
- added MPEG audio layer 1/2/3 decoding using LGPL'ed mpglib by
  Michael Hipp (temporary solution - waiting for integer only
  decoder)
- fixed VIDIOCSYNC interrupt
- added Intel H.263 decoding support ('I263' AVI fourCC)
- added Real Video 1.0 decoding (needs further testing)
- simplified image formats again. Added PGM format (=grey
  pgm). Renamed old PGM to PGMYUV.
- fixed msmpeg4 slice issues (tell me if you still find problems)
- fixed OpenDivX bugs with newer versions (added VOL header decoding)
- added support for MPlayer interface
- added macroblock skip optimization
- added MJPEG decoder
- added mmx/mmxext IDCT from libmpeg2
- added pgmyuvpipe, ppm, and ppm_pipe formats (original patch by Celer
  <celer at shell.scrypt.net>)
- added pixel format conversion layer (e.g. for MJPEG or PPM)
- added deinterlacing option
- MPEG-1/2 fixes
- MPEG-4 vol header fixes (Jonathan Marsden <snmjbm at pacbell.net>)
- ARM optimizations (Lionel Ulmer <lionel.ulmer at free.fr>).
- Windows porting of file converter
- added MJPEG raw format (input/output)
- added JPEG image format support (input/output)


version 0.4.4:

- fixed some std header definitions (Bjorn Lindgren
  <bjorn.e.lindgren at telia.com>).
- added MPEG demuxer (MPEG-1 and 2 compatible).
- added ASF demuxer
- added prototype RM demuxer
- added AC3 decoding (done with libac3 by Aaron Holtzman)
- added decoding codec parameter guessing (.e.g. for MPEG, because the
  header does not include them)
- fixed header generation in MPEG-1, AVI and ASF muxer: wmplayer can now
  play them (only tested video)
- fixed H.263 white bug
- fixed phase rounding in img resample filter
- add MMX code for polyphase img resample filter
- added CPU autodetection
- added generic title/author/copyright/comment string handling (ASF and RM
  use them)
- added SWF demux to extract MP3 track (not usable yet because no MP3
  decoder)
- added fractional frame rate support
- codecs are no longer searched by read_header() (should fix ffserver
  segfault)


version 0.4.3:

- BGR24 patch (initial patch by Jeroen Vreeken <pe1rxq at amsat.org>)
- fixed raw yuv output
- added motion rounding support in MPEG-4
- fixed motion bug rounding in MSMPEG4
- added B-frame handling in video core
- added full MPEG-1 decoding support
- added partial (frame only) MPEG-2 support
- changed the FOURCC code for H.263 to "U263" to be able to see the
  +AVI/H.263 file with the UB Video H.263+ decoder. MPlayer works with
  this +codec ;) (JuanJo).
- Halfpel motion estimation after MB type selection (JuanJo)
- added pgm and .Y.U.V output format
- suppressed 'img:' protocol. Simply use: /tmp/test%d.[pgm|Y] as input or
  output.
- added pgmpipe I/O format (original patch from Martin Aumueller
  <lists at reserv.at>, but changed completely since we use a format
  instead of a protocol)


version 0.4.2:

- added H.263/MPEG-4/MSMPEG4 decoding support. MPEG-4 decoding support
  (for OpenDivX) is almost complete: 8x8 MVs and rounding are
  missing. MSMPEG4 support is complete.
- added prototype MPEG-1 decoder. Only I- and P-frames handled yet (it
  can decode ffmpeg MPEGs :-)).
- added libavcodec API documentation (see apiexample.c).
- fixed image polyphase bug (the bottom of some images could be
  greenish)
- added support for non clipped motion vectors (decoding only)
  and image sizes non-multiple of 16
- added support for AC prediction (decoding only)
- added file overwrite confirmation (can be disabled with -y)
- added custom size picture to H.263 using H.263+ (Juanjo)


version 0.4.1:

- added MSMPEG4 (aka DivX) compatible encoder. Changed default codec
  of AVI and ASF to DIV3.
- added -me option to set motion estimation method
  (default=log). suppressed redundant -hq option.
- added options -acodec and -vcodec to force a given codec (useful for
  AVI for example)
- fixed -an option
- improved dct_quantize speed
- factorized some motion estimation code


version 0.4.0:

- removing grab code from ffserver and moved it to ffmpeg. Added
  multistream support to ffmpeg.
- added timeshifting support for live feeds (option ?date=xxx in the
  URL)
- added high quality image resize code with polyphase filter (need
  mmx/see optimization). Enable multiple image size support in ffserver.
- added multi live feed support in ffserver
- suppressed master feature from ffserver (it should be done with an
  external program which opens the .ffm url and writes it to another
  ffserver)
- added preliminary support for video stream parsing (WAV and AVI half
  done). Added proper support for audio/video file conversion in
  ffmpeg.
- added preliminary support for video file sending from ffserver
- redesigning I/O subsystem: now using URL based input and output
  (see avio.h)
- added WAV format support
- added "tty user interface" to ffmpeg to stop grabbing gracefully
- added MMX/SSE optimizations to SAD (Sums of Absolutes Differences)
  (Juan J. Sierralta P. a.k.a. "Juanjo" <juanjo at atmlab.utfsm.cl>)
- added MMX DCT from mpeg2_movie 1.5 (Juanjo)
- added new motion estimation algorithms, log and phods (Juanjo)
- changed directories: libav for format handling, libavcodec for
  codecs


version 0.3.4:

- added stereo in MPEG audio encoder


version 0.3.3:

- added 'high quality' mode which use motion vectors. It can be used in
  real time at low resolution.
- fixed rounding problems which caused quality problems at high
  bitrates and large GOP size


version 0.3.2: small fixes

- ASF fixes
- put_seek bug fix


version 0.3.1: added avi/divx support

- added AVI support
- added MPEG-4 codec compatible with OpenDivX. It is based on the H.263 codec
- added sound for flash format (not tested)


version 0.3: initial public release<|MERGE_RESOLUTION|>--- conflicted
+++ resolved
@@ -21,7 +21,6 @@
 - uniform options syntax across all filters
 - telecine filter
 - new interlace filter
-<<<<<<< HEAD
 - smptehdbars source
 - inverse telecine filters (fieldmatch and decimate)
 - colorbalance filter
@@ -35,15 +34,10 @@
 - vidstabdetect and vidstabtransform filters for video stabilization using
   the vid.stab library
 - astats filter
+- trim and atrim filters
 
 
 version 1.2:
-=======
-- JPEG 2000 decoder
-- new asetpts filter (same as setpts, but for audio)
-- new trim and atrim filters
-
->>>>>>> a1e05b04
 
 - VDPAU hardware acceleration through normal hwaccel
 - SRTP support
