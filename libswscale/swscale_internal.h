/*
 * Copyright (C) 2001-2003 Michael Niedermayer <michaelni@gmx.at>
 *
 * This file is part of FFmpeg.
 *
 * FFmpeg is free software; you can redistribute it and/or
 * modify it under the terms of the GNU Lesser General Public
 * License as published by the Free Software Foundation; either
 * version 2.1 of the License, or (at your option) any later version.
 *
 * FFmpeg is distributed in the hope that it will be useful,
 * but WITHOUT ANY WARRANTY; without even the implied warranty of
 * MERCHANTABILITY or FITNESS FOR A PARTICULAR PURPOSE.  See the GNU
 * Lesser General Public License for more details.
 *
 * You should have received a copy of the GNU Lesser General Public
 * License along with FFmpeg; if not, write to the Free Software
 * Foundation, Inc., 51 Franklin Street, Fifth Floor, Boston, MA 02110-1301 USA
 */

#ifndef SWSCALE_SWSCALE_INTERNAL_H
#define SWSCALE_SWSCALE_INTERNAL_H

#include "config.h"

#if HAVE_ALTIVEC_H
#include <altivec.h>
#endif

#include "libavutil/avutil.h"
#include "libavutil/log.h"
#include "libavutil/pixfmt.h"

#define STR(s)         AV_TOSTRING(s) //AV_STRINGIFY is too long

#define FAST_BGR2YV12 //use 7-bit instead of 15-bit coefficients

#define MAX_FILTER_SIZE 256

#define DITHER1XBPP

#if HAVE_BIGENDIAN
#define ALT32_CORR (-1)
#else
#define ALT32_CORR   1
#endif

#if ARCH_X86_64
#   define APCK_PTR2 8
#   define APCK_COEF 16
#   define APCK_SIZE 24
#else
#   define APCK_PTR2 4
#   define APCK_COEF 8
#   define APCK_SIZE 16
#endif

struct SwsContext;

typedef int (*SwsFunc)(struct SwsContext *context, const uint8_t* src[],
                       int srcStride[], int srcSliceY, int srcSliceH,
                       uint8_t* dst[], int dstStride[]);

/**
 * Write one line of horizontally scaled Y/U/V/A to planar output
 * without any additional vertical scaling (or point-scaling).
 *
 * @param c       SWS scaling context
 * @param lumSrc  scaled luma (Y) source data, 15bit for 8bit output
 * @param chrUSrc scaled chroma (U) source data, 15bit for 8bit output
 * @param chrVSrc scaled chroma (V) source data, 15bit for 8bit output
 * @param alpSrc  scaled alpha (A) source data, 15bit for 8bit output
 * @param dest    pointer to the 4 output planes (Y/U/V/A)
 * @param dstW    width of dest[0], dest[3], lumSrc and alpSrc in pixels
 * @param chrDstW width of dest[1], dest[2], chrUSrc and chrVSrc
 */
typedef void (*yuv2planar1_fn) (struct SwsContext *c,
                                const int16_t *lumSrc, const int16_t *chrUSrc,
                                const int16_t *chrVSrc, const int16_t *alpSrc,
                                uint8_t *dest[4], int dstW, int chrDstW);
/**
 * Write one line of horizontally scaled Y/U/V/A to planar output
 * with multi-point vertical scaling between input pixels.
 *
 * @param c             SWS scaling context
 * @param lumFilter     vertical luma/alpha scaling coefficients, 12bit [0,4096]
 * @param lumSrc        scaled luma (Y) source data, 15bit for 8bit output
 * @param lumFilterSize number of vertical luma/alpha input lines to scale
 * @param chrFilter     vertical chroma scaling coefficients, 12bit [0,4096]
 * @param chrUSrc       scaled chroma (U) source data, 15bit for 8bit output
 * @param chrVSrc       scaled chroma (V) source data, 15bit for 8bit output
 * @param chrFilterSize number of vertical chroma input lines to scale
 * @param alpSrc        scaled alpha (A) source data, 15bit for 8bit output
 * @param dest          pointer to the 4 output planes (Y/U/V/A)
 * @param dstW          width of dest[0], dest[3], lumSrc and alpSrc in pixels
 * @param chrDstW       width of dest[1], dest[2], chrUSrc and chrVSrc
 */
typedef void (*yuv2planarX_fn) (struct SwsContext *c, const int16_t *lumFilter,
                                const int16_t **lumSrc, int lumFilterSize,
                                const int16_t *chrFilter, const int16_t **chrUSrc,
                                const int16_t **chrVSrc,  int chrFilterSize,
                                const int16_t **alpSrc, uint8_t *dest[4],
                                int dstW, int chrDstW);
/**
 * Write one line of horizontally scaled Y/U/V/A to packed-pixel YUV/RGB
 * output without any additional vertical scaling (or point-scaling). Note
 * that this function may do chroma scaling, see the "uvalpha" argument.
 *
 * @param c       SWS scaling context
 * @param lumSrc  scaled luma (Y) source data, 15bit for 8bit output
 * @param chrUSrc scaled chroma (U) source data, 15bit for 8bit output
 * @param chrVSrc scaled chroma (V) source data, 15bit for 8bit output
 * @param alpSrc  scaled alpha (A) source data, 15bit for 8bit output
 * @param dest    pointer to the output plane
 * @param dstW    width of lumSrc and alpSrc in pixels, number of pixels
 *                to write into dest[]
 * @param uvalpha chroma scaling coefficient for the second line of chroma
 *                pixels, either 2048 or 0. If 0, one chroma input is used
 *                for 2 output pixels (or if the SWS_FLAG_FULL_CHR_INT flag
 *                is set, it generates 1 output pixel). If 2048, two chroma
 *                input pixels should be averaged for 2 output pixels (this
 *                only happens if SWS_FLAG_FULL_CHR_INT is not set)
 * @param y       vertical line number for this output. This does not need
 *                to be used to calculate the offset in the destination,
 *                but can be used to generate comfort noise using dithering
 *                for some output formats.
 */
typedef void (*yuv2packed1_fn) (struct SwsContext *c,  const int16_t *lumSrc,
                                const int16_t *chrUSrc[2], const int16_t *chrVSrc[2],
                                const int16_t *alpSrc,  uint8_t *dest,
                                int dstW, int uvalpha, int y);
/**
 * Write one line of horizontally scaled Y/U/V/A to packed-pixel YUV/RGB
 * output by doing bilinear scaling between two input lines.
 *
 * @param c       SWS scaling context
 * @param lumSrc  scaled luma (Y) source data, 15bit for 8bit output
 * @param chrUSrc scaled chroma (U) source data, 15bit for 8bit output
 * @param chrVSrc scaled chroma (V) source data, 15bit for 8bit output
 * @param alpSrc  scaled alpha (A) source data, 15bit for 8bit output
 * @param dest    pointer to the output plane
 * @param dstW    width of lumSrc and alpSrc in pixels, number of pixels
 *                to write into dest[]
 * @param yalpha  luma/alpha scaling coefficients for the second input line.
 *                The first line's coefficients can be calculated by using
 *                4096 - yalpha
 * @param uvalpha chroma scaling coefficient for the second input line. The
 *                first line's coefficients can be calculated by using
 *                4096 - uvalpha
 * @param y       vertical line number for this output. This does not need
 *                to be used to calculate the offset in the destination,
 *                but can be used to generate comfort noise using dithering
 *                for some output formats.
 */
typedef void (*yuv2packed2_fn) (struct SwsContext *c,  const int16_t *lumSrc[2],
                                const int16_t *chrUSrc[2], const int16_t *chrVSrc[2],
                                const int16_t *alpSrc[2], uint8_t *dest,
                                int dstW, int yalpha, int uvalpha, int y);
/**
 * Write one line of horizontally scaled Y/U/V/A to packed-pixel YUV/RGB
 * output by doing multi-point vertical scaling between input pixels.
 *
 * @param c             SWS scaling context
 * @param lumFilter     vertical luma/alpha scaling coefficients, 12bit [0,4096]
 * @param lumSrc        scaled luma (Y) source data, 15bit for 8bit output
 * @param lumFilterSize number of vertical luma/alpha input lines to scale
 * @param chrFilter     vertical chroma scaling coefficients, 12bit [0,4096]
 * @param chrUSrc       scaled chroma (U) source data, 15bit for 8bit output
 * @param chrVSrc       scaled chroma (V) source data, 15bit for 8bit output
 * @param chrFilterSize number of vertical chroma input lines to scale
 * @param alpSrc        scaled alpha (A) source data, 15bit for 8bit output
 * @param dest          pointer to the output plane
 * @param dstW          width of lumSrc and alpSrc in pixels, number of pixels
 *                      to write into dest[]
 * @param y             vertical line number for this output. This does not need
 *                      to be used to calculate the offset in the destination,
 *                      but can be used to generate comfort noise using dithering
 *                      or some output formats.
 */
typedef void (*yuv2packedX_fn) (struct SwsContext *c, const int16_t *lumFilter,
                                const int16_t **lumSrc, int lumFilterSize,
                                const int16_t *chrFilter, const int16_t **chrUSrc,
                                const int16_t **chrVSrc, int chrFilterSize,
                                const int16_t **alpSrc, uint8_t *dest,
                                int dstW, int y);

/* This struct should be aligned on at least a 32-byte boundary. */
typedef struct SwsContext {
    /**
     * info on struct for av_log
     */
    const AVClass *av_class;

    /**
     * Note that src, dst, srcStride, dstStride will be copied in the
     * sws_scale() wrapper so they can be freely modified here.
     */
    SwsFunc swScale;
    int srcW;                     ///< Width  of source      luma/alpha planes.
    int srcH;                     ///< Height of source      luma/alpha planes.
    int dstH;                     ///< Height of destination luma/alpha planes.
    int chrSrcW;                  ///< Width  of source      chroma     planes.
    int chrSrcH;                  ///< Height of source      chroma     planes.
    int chrDstW;                  ///< Width  of destination chroma     planes.
    int chrDstH;                  ///< Height of destination chroma     planes.
    int lumXInc, chrXInc;
    int lumYInc, chrYInc;
    enum PixelFormat dstFormat;   ///< Destination pixel format.
    enum PixelFormat srcFormat;   ///< Source      pixel format.
    int dstFormatBpp;             ///< Number of bits per pixel of the destination pixel format.
    int srcFormatBpp;             ///< Number of bits per pixel of the source      pixel format.
    int scalingBpp;
    int chrSrcHSubSample;         ///< Binary logarithm of horizontal subsampling factor between luma/alpha and chroma planes in source      image.
    int chrSrcVSubSample;         ///< Binary logarithm of vertical   subsampling factor between luma/alpha and chroma planes in source      image.
    int chrDstHSubSample;         ///< Binary logarithm of horizontal subsampling factor between luma/alpha and chroma planes in destination image.
    int chrDstVSubSample;         ///< Binary logarithm of vertical   subsampling factor between luma/alpha and chroma planes in destination image.
    int vChrDrop;                 ///< Binary logarithm of extra vertical subsampling factor in source image chroma planes specified by user.
    int sliceDir;                 ///< Direction that slices are fed to the scaler (1 = top-to-bottom, -1 = bottom-to-top).
    double param[2];              ///< Input parameters for scaling algorithms that need them.

    uint32_t pal_yuv[256];
    uint32_t pal_rgb[256];

    /**
     * @name Scaled horizontal lines ring buffer.
     * The horizontal scaler keeps just enough scaled lines in a ring buffer
     * so they may be passed to the vertical scaler. The pointers to the
     * allocated buffers for each line are duplicated in sequence in the ring
     * buffer to simplify indexing and avoid wrapping around between lines
     * inside the vertical scaler code. The wrapping is done before the
     * vertical scaler is called.
     */
    //@{
    int16_t **lumPixBuf;          ///< Ring buffer for scaled horizontal luma   plane lines to be fed to the vertical scaler.
    int16_t **chrUPixBuf;         ///< Ring buffer for scaled horizontal chroma plane lines to be fed to the vertical scaler.
    int16_t **chrVPixBuf;         ///< Ring buffer for scaled horizontal chroma plane lines to be fed to the vertical scaler.
    int16_t **alpPixBuf;          ///< Ring buffer for scaled horizontal alpha  plane lines to be fed to the vertical scaler.
    int       vLumBufSize;        ///< Number of vertical luma/alpha lines allocated in the ring buffer.
    int       vChrBufSize;        ///< Number of vertical chroma     lines allocated in the ring buffer.
    int       lastInLumBuf;       ///< Last scaled horizontal luma/alpha line from source in the ring buffer.
    int       lastInChrBuf;       ///< Last scaled horizontal chroma     line from source in the ring buffer.
    int       lumBufIndex;        ///< Index in ring buffer of the last scaled horizontal luma/alpha line from source.
    int       chrBufIndex;        ///< Index in ring buffer of the last scaled horizontal chroma     line from source.
    //@}

    uint8_t *formatConvBuffer;

    /**
     * @name Horizontal and vertical filters.
     * To better understand the following fields, here is a pseudo-code of
     * their usage in filtering a horizontal line:
     * @code
     * for (i = 0; i < width; i++) {
     *     dst[i] = 0;
     *     for (j = 0; j < filterSize; j++)
     *         dst[i] += src[ filterPos[i] + j ] * filter[ filterSize * i + j ];
     *     dst[i] >>= FRAC_BITS; // The actual implementation is fixed-point.
     * }
     * @endcode
     */
    //@{
    int16_t *hLumFilter;          ///< Array of horizontal filter coefficients for luma/alpha planes.
    int16_t *hChrFilter;          ///< Array of horizontal filter coefficients for chroma     planes.
    int16_t *vLumFilter;          ///< Array of vertical   filter coefficients for luma/alpha planes.
    int16_t *vChrFilter;          ///< Array of vertical   filter coefficients for chroma     planes.
    int16_t *hLumFilterPos;       ///< Array of horizontal filter starting positions for each dst[i] for luma/alpha planes.
    int16_t *hChrFilterPos;       ///< Array of horizontal filter starting positions for each dst[i] for chroma     planes.
    int16_t *vLumFilterPos;       ///< Array of vertical   filter starting positions for each dst[i] for luma/alpha planes.
    int16_t *vChrFilterPos;       ///< Array of vertical   filter starting positions for each dst[i] for chroma     planes.
    int      hLumFilterSize;      ///< Horizontal filter size for luma/alpha pixels.
    int      hChrFilterSize;      ///< Horizontal filter size for chroma     pixels.
    int      vLumFilterSize;      ///< Vertical   filter size for luma/alpha pixels.
    int      vChrFilterSize;      ///< Vertical   filter size for chroma     pixels.
    //@}

    int lumMmx2FilterCodeSize;    ///< Runtime-generated MMX2 horizontal fast bilinear scaler code size for luma/alpha planes.
    int chrMmx2FilterCodeSize;    ///< Runtime-generated MMX2 horizontal fast bilinear scaler code size for chroma     planes.
    uint8_t *lumMmx2FilterCode;   ///< Runtime-generated MMX2 horizontal fast bilinear scaler code for luma/alpha planes.
    uint8_t *chrMmx2FilterCode;   ///< Runtime-generated MMX2 horizontal fast bilinear scaler code for chroma     planes.

    int canMMX2BeUsed;

    int dstY;                     ///< Last destination vertical line output from last slice.
    int flags;                    ///< Flags passed by the user to select scaler algorithm, optimizations, subsampling, etc...
    void * yuvTable;            // pointer to the yuv->rgb table start so it can be freed()
    uint8_t * table_rV[256];
    uint8_t * table_gU[256];
    int    table_gV[256];
    uint8_t * table_bU[256];

    //Colorspace stuff
    int contrast, brightness, saturation;    // for sws_getColorspaceDetails
    int srcColorspaceTable[4];
    int dstColorspaceTable[4];
    int srcRange;                 ///< 0 = MPG YUV range, 1 = JPG YUV range (source      image).
    int dstRange;                 ///< 0 = MPG YUV range, 1 = JPG YUV range (destination image).
    int yuv2rgb_y_offset;
    int yuv2rgb_y_coeff;
    int yuv2rgb_v2r_coeff;
    int yuv2rgb_v2g_coeff;
    int yuv2rgb_u2g_coeff;
    int yuv2rgb_u2b_coeff;

#define RED_DITHER            "0*8"
#define GREEN_DITHER          "1*8"
#define BLUE_DITHER           "2*8"
#define Y_COEFF               "3*8"
#define VR_COEFF              "4*8"
#define UB_COEFF              "5*8"
#define VG_COEFF              "6*8"
#define UG_COEFF              "7*8"
#define Y_OFFSET              "8*8"
#define U_OFFSET              "9*8"
#define V_OFFSET              "10*8"
#define LUM_MMX_FILTER_OFFSET "11*8"
#define CHR_MMX_FILTER_OFFSET "11*8+4*4*256"
#define DSTW_OFFSET           "11*8+4*4*256*2" //do not change, it is hardcoded in the ASM
#define ESP_OFFSET            "11*8+4*4*256*2+8"
#define VROUNDER_OFFSET       "11*8+4*4*256*2+16"
#define U_TEMP                "11*8+4*4*256*2+24"
#define V_TEMP                "11*8+4*4*256*2+32"
#define Y_TEMP                "11*8+4*4*256*2+40"
#define ALP_MMX_FILTER_OFFSET "11*8+4*4*256*2+48"
#define UV_OFF                "11*8+4*4*256*3+48"
#define UV_OFFx2              "11*8+4*4*256*3+56"
#define DITHER16              "11*8+4*4*256*3+64"
#define DITHER32              "11*8+4*4*256*3+80"

    DECLARE_ALIGNED(8, uint64_t, redDither);
    DECLARE_ALIGNED(8, uint64_t, greenDither);
    DECLARE_ALIGNED(8, uint64_t, blueDither);

    DECLARE_ALIGNED(8, uint64_t, yCoeff);
    DECLARE_ALIGNED(8, uint64_t, vrCoeff);
    DECLARE_ALIGNED(8, uint64_t, ubCoeff);
    DECLARE_ALIGNED(8, uint64_t, vgCoeff);
    DECLARE_ALIGNED(8, uint64_t, ugCoeff);
    DECLARE_ALIGNED(8, uint64_t, yOffset);
    DECLARE_ALIGNED(8, uint64_t, uOffset);
    DECLARE_ALIGNED(8, uint64_t, vOffset);
    int32_t  lumMmxFilter[4*MAX_FILTER_SIZE];
    int32_t  chrMmxFilter[4*MAX_FILTER_SIZE];
    int dstW;                     ///< Width  of destination luma/alpha planes.
    DECLARE_ALIGNED(8, uint64_t, esp);
    DECLARE_ALIGNED(8, uint64_t, vRounder);
    DECLARE_ALIGNED(8, uint64_t, u_temp);
    DECLARE_ALIGNED(8, uint64_t, v_temp);
    DECLARE_ALIGNED(8, uint64_t, y_temp);
    int32_t  alpMmxFilter[4*MAX_FILTER_SIZE];
<<<<<<< HEAD
    DECLARE_ALIGNED(8, ptrdiff_t, uv_off); ///< offset (in pixels) between u and v planes
    DECLARE_ALIGNED(8, ptrdiff_t, uv_offx2); ///< offset (in bytes) between u and v planes
    uint16_t dither16[8];
    uint32_t dither32[8];
=======
    // alignment of these values is not necessary, but merely here
    // to maintain the same offset across x8632 and x86-64. Once we
    // use proper offset macros in the asm, they can be removed.
    DECLARE_ALIGNED(8, ptrdiff_t, uv_off_px);   ///< offset (in pixels) between u and v planes
    DECLARE_ALIGNED(8, ptrdiff_t, uv_off_byte); ///< offset (in bytes) between u and v planes
    DECLARE_ALIGNED(8, uint16_t, dither16)[8];
    DECLARE_ALIGNED(8, uint32_t, dither32)[8];
>>>>>>> 142e76f1

    const uint8_t *chrDither8, *lumDither8;

#if HAVE_ALTIVEC
    vector signed short   CY;
    vector signed short   CRV;
    vector signed short   CBU;
    vector signed short   CGU;
    vector signed short   CGV;
    vector signed short   OY;
    vector unsigned short CSHIFT;
    vector signed short   *vYCoeffsBank, *vCCoeffsBank;
#endif

#if ARCH_BFIN
    DECLARE_ALIGNED(4, uint32_t, oy);
    DECLARE_ALIGNED(4, uint32_t, oc);
    DECLARE_ALIGNED(4, uint32_t, zero);
    DECLARE_ALIGNED(4, uint32_t, cy);
    DECLARE_ALIGNED(4, uint32_t, crv);
    DECLARE_ALIGNED(4, uint32_t, rmask);
    DECLARE_ALIGNED(4, uint32_t, cbu);
    DECLARE_ALIGNED(4, uint32_t, bmask);
    DECLARE_ALIGNED(4, uint32_t, cgu);
    DECLARE_ALIGNED(4, uint32_t, cgv);
    DECLARE_ALIGNED(4, uint32_t, gmask);
#endif

#if HAVE_VIS
    DECLARE_ALIGNED(8, uint64_t, sparc_coeffs)[10];
#endif

    /* function pointers for swScale() */
    yuv2planar1_fn yuv2yuv1;
    yuv2planarX_fn yuv2yuvX;
    yuv2packed1_fn yuv2packed1;
    yuv2packed2_fn yuv2packed2;
    yuv2packedX_fn yuv2packedX;

    void (*lumToYV12)(uint8_t *dst, const uint8_t *src,
                      int width, uint32_t *pal); ///< Unscaled conversion of luma plane to YV12 for horizontal scaler.
    void (*alpToYV12)(uint8_t *dst, const uint8_t *src,
                      int width, uint32_t *pal); ///< Unscaled conversion of alpha plane to YV12 for horizontal scaler.
    void (*chrToYV12)(uint8_t *dstU, uint8_t *dstV,
                      const uint8_t *src1, const uint8_t *src2,
                      int width, uint32_t *pal); ///< Unscaled conversion of chroma planes to YV12 for horizontal scaler.
    /**
     * Scale one horizontal line of input data using a bilinear filter
     * to produce one line of output data. Compared to SwsContext->hScale(),
     * please take note of the following caveats when using these:
     * - Scaling is done using only 7bit instead of 14bit coefficients.
     * - You can use no more than 5 input pixels to produce 4 output
     *   pixels. Therefore, this filter should not be used for downscaling
     *   by more than ~20% in width (because that equals more than 5/4th
     *   downscaling and thus more than 5 pixels input per 4 pixels output).
     * - In general, bilinear filters create artifacts during downscaling
     *   (even when <20%), because one output pixel will span more than one
     *   input pixel, and thus some pixels will need edges of both neighbor
     *   pixels to interpolate the output pixel. Since you can use at most
     *   two input pixels per output pixel in bilinear scaling, this is
     *   impossible and thus downscaling by any size will create artifacts.
     * To enable this type of scaling, set SWS_FLAG_FAST_BILINEAR
     * in SwsContext->flags.
     */
    /** @{ */
    void (*hyscale_fast)(struct SwsContext *c,
                         int16_t *dst, int dstWidth,
                         const uint8_t *src, int srcW, int xInc);
    void (*hcscale_fast)(struct SwsContext *c,
                         int16_t *dst1, int16_t *dst2, int dstWidth,
                         const uint8_t *src1, const uint8_t *src2,
                         int srcW, int xInc);
    /** @} */

    /**
     * Scale one horizontal line of input data using a filter over the input
     * lines, to produce one (differently sized) line of output data.
     *
     * @param dst        pointer to destination buffer for horizontally scaled
     *                   data. If the scaling depth (SwsContext->scalingBpp) is
     *                   8, data will be 15bpp in 16bits (int16_t) width. If
     *                   scaling depth is 16, data will be 19bpp in 32bpp
     *                   (int32_t) width.
     * @param dstW       width of destination image
     * @param src        pointer to source data to be scaled. If scaling depth
     *                   is 8, this is 8bpp in 8bpp (uint8_t) width. If scaling
     *                   depth is 16, this is native depth in 16bbp (uint16_t)
     *                   width. In other words, for 9-bit YUV input, this is
     *                   9bpp, for 10-bit YUV input, this is 10bpp, and for
     *                   16-bit RGB or YUV, this is 16bpp.
     * @param filter     filter coefficients to be used per output pixel for
     *                   scaling. This contains 14bpp filtering coefficients.
     *                   Guaranteed to contain dstW * filterSize entries.
     * @param filterPos  position of the first input pixel to be used for
     *                   each output pixel during scaling. Guaranteed to
     *                   contain dstW entries.
     * @param filterSize the number of input coefficients to be used (and
     *                   thus the number of input pixels to be used) for
     *                   creating a single output pixel. Is aligned to 4
     *                   (and input coefficients thus padded with zeroes)
     *                   to simplify creating SIMD code.
     */
    void (*hScale)(struct SwsContext *c, int16_t *dst, int dstW, const uint8_t *src,
                   const int16_t *filter, const int16_t *filterPos,
                   int filterSize);

    void (*hScale16)(int16_t *dst, int dstW, const uint16_t *src, int srcW,
                   int xInc, const int16_t *filter, const int16_t *filterPos,
                   long filterSize, int shift);

    void (*lumConvertRange)(int16_t *dst, int width); ///< Color range conversion function for luma plane if needed.
    void (*chrConvertRange)(int16_t *dst1, int16_t *dst2, int width); ///< Color range conversion function for chroma planes if needed.

    /**
     * dst[..] = (src[..] << 8) | src[..];
     */
    void (*scale8To16Rv)(uint16_t *dst, const uint8_t *src, int len);
    /**
     * dst[..] = src[..] >> 4;
     */
    void (*scale19To15Fw)(int16_t *dst, const int32_t *src, int len);

    int needs_hcscale; ///< Set if there are chroma planes to be converted.

} SwsContext;
//FIXME check init (where 0)

SwsFunc ff_yuv2rgb_get_func_ptr(SwsContext *c);
int ff_yuv2rgb_c_init_tables(SwsContext *c, const int inv_table[4],
                             int fullRange, int brightness,
                             int contrast, int saturation);

void ff_yuv2rgb_init_tables_altivec(SwsContext *c, const int inv_table[4],
                                    int brightness, int contrast, int saturation);
void updateMMXDitherTables(SwsContext *c, int dstY, int lumBufIndex, int chrBufIndex,
                           int lastInLumBuf, int lastInChrBuf);

SwsFunc ff_yuv2rgb_init_mmx(SwsContext *c);
SwsFunc ff_yuv2rgb_init_vis(SwsContext *c);
SwsFunc ff_yuv2rgb_init_mlib(SwsContext *c);
SwsFunc ff_yuv2rgb_init_altivec(SwsContext *c);
SwsFunc ff_yuv2rgb_get_func_ptr_bfin(SwsContext *c);
void ff_bfin_get_unscaled_swscale(SwsContext *c);

#if FF_API_SWS_FORMAT_NAME
/**
 * @deprecated Use av_get_pix_fmt_name() instead.
 */
attribute_deprecated
const char *sws_format_name(enum PixelFormat format);
#endif

//FIXME replace this with something faster
#define is16BPS(x)      (           \
           (x)==PIX_FMT_GRAY16BE    \
        || (x)==PIX_FMT_GRAY16LE    \
        || (x)==PIX_FMT_BGR48BE     \
        || (x)==PIX_FMT_BGR48LE     \
        || (x)==PIX_FMT_RGB48BE     \
        || (x)==PIX_FMT_RGB48LE     \
        || (x)==PIX_FMT_YUV420P16LE \
        || (x)==PIX_FMT_YUV422P16LE \
        || (x)==PIX_FMT_YUV444P16LE \
        || (x)==PIX_FMT_YUV420P16BE \
        || (x)==PIX_FMT_YUV422P16BE \
        || (x)==PIX_FMT_YUV444P16BE \
    )
#define isNBPS(x)       (           \
           (x)==PIX_FMT_YUV420P9LE  \
        || (x)==PIX_FMT_YUV420P9BE  \
        || (x)==PIX_FMT_YUV444P9BE  \
        || (x)==PIX_FMT_YUV444P9LE  \
        || (x)==PIX_FMT_YUV422P10BE \
        || (x)==PIX_FMT_YUV422P10LE \
        || (x)==PIX_FMT_YUV444P10BE \
        || (x)==PIX_FMT_YUV444P10LE \
        || (x)==PIX_FMT_YUV420P10LE \
        || (x)==PIX_FMT_YUV420P10BE \
        || (x)==PIX_FMT_YUV422P10LE \
        || (x)==PIX_FMT_YUV422P10BE \
    )
#define is9_OR_10BPS isNBPS //for ronald
#define isBE(x) ((x)&1)
#define isPlanar8YUV(x) (           \
           (x)==PIX_FMT_YUV410P     \
        || (x)==PIX_FMT_YUV420P     \
        || (x)==PIX_FMT_YUVA420P    \
        || (x)==PIX_FMT_YUV411P     \
        || (x)==PIX_FMT_YUV422P     \
        || (x)==PIX_FMT_YUV444P     \
        || (x)==PIX_FMT_YUV440P     \
        || (x)==PIX_FMT_NV12        \
        || (x)==PIX_FMT_NV21        \
    )
#define isPlanarYUV(x)  (           \
        isPlanar8YUV(x)             \
        || (x)==PIX_FMT_YUV420P9LE  \
        || (x)==PIX_FMT_YUV444P9LE  \
        || (x)==PIX_FMT_YUV420P10LE \
        || (x)==PIX_FMT_YUV422P10LE \
        || (x)==PIX_FMT_YUV444P10LE \
        || (x)==PIX_FMT_YUV420P16LE \
        || (x)==PIX_FMT_YUV422P10LE \
        || (x)==PIX_FMT_YUV422P16LE \
        || (x)==PIX_FMT_YUV444P16LE \
        || (x)==PIX_FMT_YUV420P9BE  \
        || (x)==PIX_FMT_YUV444P9BE  \
        || (x)==PIX_FMT_YUV420P10BE \
        || (x)==PIX_FMT_YUV422P10BE \
        || (x)==PIX_FMT_YUV444P10BE \
        || (x)==PIX_FMT_YUV420P16BE \
        || (x)==PIX_FMT_YUV422P10BE \
        || (x)==PIX_FMT_YUV422P16BE \
        || (x)==PIX_FMT_YUV444P16BE \
    )
#define isYUV(x)        (           \
           (x)==PIX_FMT_UYVY422     \
        || (x)==PIX_FMT_YUYV422     \
        || isPlanarYUV(x)           \
    )
#define isGray(x)       (           \
           (x)==PIX_FMT_GRAY8       \
        || (x)==PIX_FMT_GRAY8A      \
        || (x)==PIX_FMT_GRAY16BE    \
        || (x)==PIX_FMT_GRAY16LE    \
    )
#define isGray16(x)     (           \
           (x)==PIX_FMT_GRAY16BE    \
        || (x)==PIX_FMT_GRAY16LE    \
    )
#define isRGBinInt(x)   (           \
           (x)==PIX_FMT_RGB48BE     \
        || (x)==PIX_FMT_RGB48LE     \
        || (x)==PIX_FMT_RGB32       \
        || (x)==PIX_FMT_RGB32_1     \
        || (x)==PIX_FMT_RGB24       \
        || (x)==PIX_FMT_RGB565BE    \
        || (x)==PIX_FMT_RGB565LE    \
        || (x)==PIX_FMT_RGB555BE    \
        || (x)==PIX_FMT_RGB555LE    \
        || (x)==PIX_FMT_RGB444BE    \
        || (x)==PIX_FMT_RGB444LE    \
        || (x)==PIX_FMT_RGB8        \
        || (x)==PIX_FMT_RGB4        \
        || (x)==PIX_FMT_RGB4_BYTE   \
        || (x)==PIX_FMT_MONOBLACK   \
        || (x)==PIX_FMT_MONOWHITE   \
    )
#define isBGRinInt(x)   (           \
           (x)==PIX_FMT_BGR48BE     \
        || (x)==PIX_FMT_BGR48LE     \
        || (x)==PIX_FMT_BGR32       \
        || (x)==PIX_FMT_BGR32_1     \
        || (x)==PIX_FMT_BGR24       \
        || (x)==PIX_FMT_BGR565BE    \
        || (x)==PIX_FMT_BGR565LE    \
        || (x)==PIX_FMT_BGR555BE    \
        || (x)==PIX_FMT_BGR555LE    \
        || (x)==PIX_FMT_BGR444BE    \
        || (x)==PIX_FMT_BGR444LE    \
        || (x)==PIX_FMT_BGR8        \
        || (x)==PIX_FMT_BGR4        \
        || (x)==PIX_FMT_BGR4_BYTE   \
        || (x)==PIX_FMT_MONOBLACK   \
        || (x)==PIX_FMT_MONOWHITE   \
    )
#define isRGBinBytes(x) (           \
           (x)==PIX_FMT_RGB48BE     \
        || (x)==PIX_FMT_RGB48LE     \
        || (x)==PIX_FMT_RGBA        \
        || (x)==PIX_FMT_ARGB        \
        || (x)==PIX_FMT_RGB24       \
    )
#define isBGRinBytes(x) (           \
           (x)==PIX_FMT_BGR48BE     \
        || (x)==PIX_FMT_BGR48LE     \
        || (x)==PIX_FMT_BGRA        \
        || (x)==PIX_FMT_ABGR        \
        || (x)==PIX_FMT_BGR24       \
    )
#define isAnyRGB(x)     (           \
            isRGBinInt(x)           \
        ||  isBGRinInt(x)           \
    )
#define isALPHA(x)      (           \
           (x)==PIX_FMT_BGR32       \
        || (x)==PIX_FMT_BGR32_1     \
        || (x)==PIX_FMT_RGB32       \
        || (x)==PIX_FMT_RGB32_1     \
        || (x)==PIX_FMT_PAL8        \
        || (x)==PIX_FMT_GRAY8A      \
        || (x)==PIX_FMT_YUVA420P    \
    )
#define isPacked(x)         (       \
           (x)==PIX_FMT_PAL8        \
        || (x)==PIX_FMT_YUYV422     \
        || (x)==PIX_FMT_UYVY422     \
        || (x)==PIX_FMT_Y400A       \
        || isAnyRGB(x)              \
    )
#define usePal(x) ((av_pix_fmt_descriptors[x].flags & PIX_FMT_PAL) || (x) == PIX_FMT_GRAY8A)

extern const uint64_t ff_dither4[2];
extern const uint64_t ff_dither8[2];
extern const uint8_t dithers[8][8][8];
extern const uint16_t dither_scale[15][16];


extern const AVClass sws_context_class;

/**
 * Sets c->swScale to an unscaled converter if one exists for the specific
 * source and destination formats, bit depths, flags, etc.
 */
void ff_get_unscaled_swscale(SwsContext *c);

void ff_swscale_get_unscaled_altivec(SwsContext *c);

/**
 * Returns function pointer to fastest main scaler path function depending
 * on architecture and available optimizations.
 */
SwsFunc ff_getSwsFunc(SwsContext *c);

void ff_sws_init_swScale_altivec(SwsContext *c);
void ff_sws_init_swScale_mmx(SwsContext *c);

#endif /* SWSCALE_SWSCALE_INTERNAL_H */<|MERGE_RESOLUTION|>--- conflicted
+++ resolved
@@ -347,20 +347,13 @@
     DECLARE_ALIGNED(8, uint64_t, v_temp);
     DECLARE_ALIGNED(8, uint64_t, y_temp);
     int32_t  alpMmxFilter[4*MAX_FILTER_SIZE];
-<<<<<<< HEAD
-    DECLARE_ALIGNED(8, ptrdiff_t, uv_off); ///< offset (in pixels) between u and v planes
-    DECLARE_ALIGNED(8, ptrdiff_t, uv_offx2); ///< offset (in bytes) between u and v planes
-    uint16_t dither16[8];
-    uint32_t dither32[8];
-=======
     // alignment of these values is not necessary, but merely here
     // to maintain the same offset across x8632 and x86-64. Once we
     // use proper offset macros in the asm, they can be removed.
-    DECLARE_ALIGNED(8, ptrdiff_t, uv_off_px);   ///< offset (in pixels) between u and v planes
-    DECLARE_ALIGNED(8, ptrdiff_t, uv_off_byte); ///< offset (in bytes) between u and v planes
+    DECLARE_ALIGNED(8, ptrdiff_t, uv_off); ///< offset (in pixels) between u and v planes
+    DECLARE_ALIGNED(8, ptrdiff_t, uv_offx2); ///< offset (in bytes) between u and v planes
     DECLARE_ALIGNED(8, uint16_t, dither16)[8];
     DECLARE_ALIGNED(8, uint32_t, dither32)[8];
->>>>>>> 142e76f1
 
     const uint8_t *chrDither8, *lumDither8;
 
