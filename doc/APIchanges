--- conflicted
+++ resolved
@@ -15,7 +15,6 @@
 
 API changes, most recent first:
 
-<<<<<<< HEAD
 2013-03-30 - xxxxxxx - lavu 52.24.100 - samplefmt.h
   Add av_samples_alloc_array_and_samples().
 
@@ -156,13 +155,12 @@
 
 2012-03-26 - a67d9cf - lavfi 2.66.100
   Add avfilter_fill_frame_from_{audio_,}buffer_ref() functions.
-=======
+
 2013-xx-xx - lavfi 3.7.0 - avfilter.h
   Add AVFilter.priv_class for exporting filter options through the AVOptions API
   in the similar way private options work in lavc and lavf.
   Add avfilter_get_class().
   Switch all filters to use AVOptions.
->>>>>>> 2e81acc6
 
 2013-xx-xx - lavu 52.9.0 - pixdesc.h
   Add av_pix_fmt_count_planes() function for counting planes in a pixel format.
