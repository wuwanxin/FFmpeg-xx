--- conflicted
+++ resolved
@@ -38,8 +38,6 @@
     int parity;
     int tff;
 } ThreadData;
-
-#define MAX_ALIGN 8
 
 #define CHECK(j)\
     {   int score = FFABS(cur[mrefs - 1 + (j)] - cur[prefs - 1 - (j)])\
@@ -131,16 +129,6 @@
      * for is_not_edge should let the compiler ignore the whole branch. */
     FILTER(0, 3, 0)
 
-<<<<<<< HEAD
-    dst  = (uint8_t*)dst1  + w - (MAX_ALIGN-1);
-    prev = (uint8_t*)prev1 + w - (MAX_ALIGN-1);
-    cur  = (uint8_t*)cur1  + w - (MAX_ALIGN-1);
-    next = (uint8_t*)next1 + w - (MAX_ALIGN-1);
-    prev2 = (uint8_t*)(parity ? prev : cur);
-    next2 = (uint8_t*)(parity ? cur  : next);
-
-    FILTER(w - (MAX_ALIGN-1), w - 3, 1)
-=======
     dst  = (uint8_t*)dst1  + w - edge;
     prev = (uint8_t*)prev1 + w - edge;
     cur  = (uint8_t*)cur1  + w - edge;
@@ -149,7 +137,6 @@
     next2 = (uint8_t*)(parity ? cur  : next);
 
     FILTER(w - edge, w - 3, 1)
->>>>>>> feed2390
     FILTER(w - 3, w, 0)
 }
 
@@ -190,16 +177,6 @@
 
     FILTER(0, 3, 0)
 
-<<<<<<< HEAD
-    dst   = (uint16_t*)dst1  + w - (MAX_ALIGN/2-1);
-    prev  = (uint16_t*)prev1 + w - (MAX_ALIGN/2-1);
-    cur   = (uint16_t*)cur1  + w - (MAX_ALIGN/2-1);
-    next  = (uint16_t*)next1 + w - (MAX_ALIGN/2-1);
-    prev2 = (uint16_t*)(parity ? prev : cur);
-    next2 = (uint16_t*)(parity ? cur  : next);
-
-    FILTER(w - (MAX_ALIGN/2-1), w - 3, 1)
-=======
     dst   = (uint16_t*)dst1  + w - edge;
     prev  = (uint16_t*)prev1 + w - edge;
     cur   = (uint16_t*)cur1  + w - edge;
@@ -208,7 +185,6 @@
     next2 = (uint16_t*)(parity ? cur  : next);
 
     FILTER(w - edge, w - 3, 1)
->>>>>>> feed2390
     FILTER(w - 3, w, 0)
 }
 
@@ -235,11 +211,7 @@
             uint8_t *dst  = &td->frame->data[td->plane][y * td->frame->linesize[td->plane]];
             int     mode  = y == 1 || y + 2 == td->h ? 2 : s->mode;
             s->filter_line(dst + pix_3, prev + pix_3, cur + pix_3,
-<<<<<<< HEAD
-                           next + pix_3, td->w - (3 + MAX_ALIGN/df-1),
-=======
                            next + pix_3, td->w - edge,
->>>>>>> feed2390
                            y + 1 < td->h ? refs : -refs,
                            y ? -refs : refs,
                            td->parity ^ td->tff, mode);
