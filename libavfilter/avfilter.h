/*
 * filter layer
 * Copyright (c) 2007 Bobby Bingham
 *
 * This file is part of FFmpeg.
 *
 * FFmpeg is free software; you can redistribute it and/or
 * modify it under the terms of the GNU Lesser General Public
 * License as published by the Free Software Foundation; either
 * version 2.1 of the License, or (at your option) any later version.
 *
 * FFmpeg is distributed in the hope that it will be useful,
 * but WITHOUT ANY WARRANTY; without even the implied warranty of
 * MERCHANTABILITY or FITNESS FOR A PARTICULAR PURPOSE.  See the GNU
 * Lesser General Public License for more details.
 *
 * You should have received a copy of the GNU Lesser General Public
 * License along with FFmpeg; if not, write to the Free Software
 * Foundation, Inc., 51 Franklin Street, Fifth Floor, Boston, MA 02110-1301 USA
 */

#ifndef AVFILTER_AVFILTER_H
#define AVFILTER_AVFILTER_H

#include "libavutil/avutil.h"
#include "libavutil/log.h"
#include "libavutil/samplefmt.h"
#include "libavutil/pixfmt.h"
#include "libavutil/rational.h"
#include "libavcodec/avcodec.h"


#ifndef FF_API_OLD_VSINK_API
#define FF_API_OLD_VSINK_API        (LIBAVFILTER_VERSION_MAJOR < 3)
#endif
#ifndef FF_API_OLD_ALL_FORMATS_API
#define FF_API_OLD_ALL_FORMATS_API (LIBAVFILTER_VERSION_MAJOR < 3)
#endif

#include <stddef.h>

#include "libavfilter/version.h"

/**
 * Return the LIBAVFILTER_VERSION_INT constant.
 */
unsigned avfilter_version(void);

/**
 * Return the libavfilter build-time configuration.
 */
const char *avfilter_configuration(void);

/**
 * Return the libavfilter license.
 */
const char *avfilter_license(void);


typedef struct AVFilterContext AVFilterContext;
typedef struct AVFilterLink    AVFilterLink;
typedef struct AVFilterPad     AVFilterPad;

/**
 * A reference-counted buffer data type used by the filter system. Filters
 * should not store pointers to this structure directly, but instead use the
 * AVFilterBufferRef structure below.
 */
typedef struct AVFilterBuffer {
    uint8_t *data[8];           ///< buffer data for each plane/channel
    int linesize[8];            ///< number of bytes per line

    unsigned refcount;          ///< number of references to this buffer

    /** private data to be used by a custom free function */
    void *priv;
    /**
     * A pointer to the function to deallocate this buffer if the default
     * function is not sufficient. This could, for example, add the memory
     * back into a memory pool to be reused later without the overhead of
     * reallocating it from scratch.
     */
    void (*free)(struct AVFilterBuffer *buf);

    int format;                 ///< media format
    int w, h;                   ///< width and height of the allocated buffer

    /**
     * pointers to the data planes/channels.
     *
     * For video, this should simply point to data[].
     *
     * For planar audio, each channel has a separate data pointer, and
     * linesize[0] contains the size of each channel buffer.
     * For packed audio, there is just one data pointer, and linesize[0]
     * contains the total size of the buffer for all channels.
     *
     * Note: Both data and extended_data will always be set, but for planar
     * audio with more channels that can fit in data, extended_data must be used
     * in order to access all channels.
     */
    uint8_t **extended_data;
} AVFilterBuffer;

#define AV_PERM_READ     0x01   ///< can read from the buffer
#define AV_PERM_WRITE    0x02   ///< can write to the buffer
#define AV_PERM_PRESERVE 0x04   ///< nobody else can overwrite the buffer
#define AV_PERM_REUSE    0x08   ///< can output the buffer multiple times, with the same contents each time
#define AV_PERM_REUSE2   0x10   ///< can output the buffer multiple times, modified each time
#define AV_PERM_NEG_LINESIZES 0x20  ///< the buffer requested can have negative linesizes
#define AV_PERM_ALIGN    0x40   ///< the buffer must be aligned

#define AVFILTER_ALIGN 16 //not part of ABI

/**
 * Audio specific properties in a reference to an AVFilterBuffer. Since
 * AVFilterBufferRef is common to different media formats, audio specific
 * per reference properties must be separated out.
 */
typedef struct AVFilterBufferRefAudioProps {
    uint64_t channel_layout;    ///< channel layout of audio buffer
    int nb_samples;             ///< number of audio samples per channel
    int sample_rate;            ///< audio buffer sample rate
    int planar;                 ///< audio buffer - planar or packed
} AVFilterBufferRefAudioProps;

/**
 * Video specific properties in a reference to an AVFilterBuffer. Since
 * AVFilterBufferRef is common to different media formats, video specific
 * per reference properties must be separated out.
 */
typedef struct AVFilterBufferRefVideoProps {
    int w;                      ///< image width
    int h;                      ///< image height
    AVRational sample_aspect_ratio; ///< sample aspect ratio
    int interlaced;             ///< is frame interlaced
    int top_field_first;        ///< field order
    enum AVPictureType pict_type; ///< picture type of the frame
    int key_frame;              ///< 1 -> keyframe, 0-> not
} AVFilterBufferRefVideoProps;

/**
 * A reference to an AVFilterBuffer. Since filters can manipulate the origin of
 * a buffer to, for example, crop image without any memcpy, the buffer origin
 * and dimensions are per-reference properties. Linesize is also useful for
 * image flipping, frame to field filters, etc, and so is also per-reference.
 *
 * TODO: add anything necessary for frame reordering
 */
typedef struct AVFilterBufferRef {
    AVFilterBuffer *buf;        ///< the buffer that this is a reference to
    uint8_t *data[8];           ///< picture/audio data for each plane
    int linesize[8];            ///< number of bytes per line
    int format;                 ///< media format

    /**
     * presentation timestamp. The time unit may change during
     * filtering, as it is specified in the link and the filter code
     * may need to rescale the PTS accordingly.
     */
    int64_t pts;
    int64_t pos;                ///< byte position in stream, -1 if unknown

    int perms;                  ///< permissions, see the AV_PERM_* flags

    enum AVMediaType type;      ///< media type of buffer data
    AVFilterBufferRefVideoProps *video; ///< video buffer specific properties
    AVFilterBufferRefAudioProps *audio; ///< audio buffer specific properties

    /**
     * pointers to the data planes/channels.
     *
     * For video, this should simply point to data[].
     *
     * For planar audio, each channel has a separate data pointer, and
     * linesize[0] contains the size of each channel buffer.
     * For packed audio, there is just one data pointer, and linesize[0]
     * contains the total size of the buffer for all channels.
     *
     * Note: Both data and extended_data will always be set, but for planar
     * audio with more channels that can fit in data, extended_data must be used
     * in order to access all channels.
     */
    uint8_t **extended_data;
} AVFilterBufferRef;

/**
 * Copy properties of src to dst, without copying the actual data
 */
void avfilter_copy_buffer_ref_props(AVFilterBufferRef *dst, AVFilterBufferRef *src);

/**
 * Add a new reference to a buffer.
 *
 * @param ref   an existing reference to the buffer
 * @param pmask a bitmask containing the allowable permissions in the new
 *              reference
 * @return      a new reference to the buffer with the same properties as the
 *              old, excluding any permissions denied by pmask
 */
AVFilterBufferRef *avfilter_ref_buffer(AVFilterBufferRef *ref, int pmask);

/**
 * Remove a reference to a buffer. If this is the last reference to the
 * buffer, the buffer itself is also automatically freed.
 *
 * @param ref reference to the buffer, may be NULL
 */
void avfilter_unref_buffer(AVFilterBufferRef *ref);

/**
 * Remove a reference to a buffer and set the pointer to NULL.
 * If this is the last reference to the buffer, the buffer itself
 * is also automatically freed.
 *
 * @param ref pointer to the buffer reference
 */
void avfilter_unref_bufferp(AVFilterBufferRef **ref);

/**
 * A list of supported formats for one end of a filter link. This is used
 * during the format negotiation process to try to pick the best format to
 * use to minimize the number of necessary conversions. Each filter gives a
 * list of the formats supported by each input and output pad. The list
 * given for each pad need not be distinct - they may be references to the
 * same list of formats, as is often the case when a filter supports multiple
 * formats, but will always output the same format as it is given in input.
 *
 * In this way, a list of possible input formats and a list of possible
 * output formats are associated with each link. When a set of formats is
 * negotiated over a link, the input and output lists are merged to form a
 * new list containing only the common elements of each list. In the case
 * that there were no common elements, a format conversion is necessary.
 * Otherwise, the lists are merged, and all other links which reference
 * either of the format lists involved in the merge are also affected.
 *
 * For example, consider the filter chain:
 * filter (a) --> (b) filter (b) --> (c) filter
 *
 * where the letters in parenthesis indicate a list of formats supported on
 * the input or output of the link. Suppose the lists are as follows:
 * (a) = {A, B}
 * (b) = {A, B, C}
 * (c) = {B, C}
 *
 * First, the first link's lists are merged, yielding:
 * filter (a) --> (a) filter (a) --> (c) filter
 *
 * Notice that format list (b) now refers to the same list as filter list (a).
 * Next, the lists for the second link are merged, yielding:
 * filter (a) --> (a) filter (a) --> (a) filter
 *
 * where (a) = {B}.
 *
 * Unfortunately, when the format lists at the two ends of a link are merged,
 * we must ensure that all links which reference either pre-merge format list
 * get updated as well. Therefore, we have the format list structure store a
 * pointer to each of the pointers to itself.
 */
typedef struct AVFilterFormats {
    unsigned format_count;      ///< number of formats
    int64_t *formats;           ///< list of media formats

    unsigned refcount;          ///< number of references to this list
    struct AVFilterFormats ***refs; ///< references to this list
}  AVFilterFormats;

/**
 * Create a list of supported formats. This is intended for use in
 * AVFilter->query_formats().
 *
 * @param fmts list of media formats, terminated by -1. If NULL an
 *        empty list is created.
 * @return the format list, with no existing references
 */
AVFilterFormats *avfilter_make_format_list(const int *fmts);
AVFilterFormats *avfilter_make_format64_list(const int64_t *fmts);

/**
 * Add fmt to the list of media formats contained in *avff.
 * If *avff is NULL the function allocates the filter formats struct
 * and puts its pointer in *avff.
 *
 * @return a non negative value in case of success, or a negative
 * value corresponding to an AVERROR code in case of error
 */
int avfilter_add_format(AVFilterFormats **avff, int64_t fmt);

#if FF_API_OLD_ALL_FORMATS_API
/**
 * @deprecated Use avfilter_make_all_formats() instead.
 */
attribute_deprecated
AVFilterFormats *avfilter_all_formats(enum AVMediaType type);
#endif

/**
 * Return a list of all formats supported by FFmpeg for the given media type.
 */
AVFilterFormats *avfilter_make_all_formats(enum AVMediaType type);

/**
 * A list of all channel layouts supported by libavfilter.
 */
extern const int64_t avfilter_all_channel_layouts[];

/**
 * Return a list of all channel layouts supported by FFmpeg.
 */
AVFilterFormats *avfilter_make_all_channel_layouts(void);

/**
 * Return a list of all audio packing formats.
 */
AVFilterFormats *avfilter_make_all_packing_formats(void);

/**
 * Return a format list which contains the intersection of the formats of
 * a and b. Also, all the references of a, all the references of b, and
 * a and b themselves will be deallocated.
 *
 * If a and b do not share any common formats, neither is modified, and NULL
 * is returned.
 */
AVFilterFormats *avfilter_merge_formats(AVFilterFormats *a, AVFilterFormats *b);

/**
 * Add *ref as a new reference to formats.
 * That is the pointers will point like in the ASCII art below:
 *   ________
 *  |formats |<--------.
 *  |  ____  |     ____|___________________
 *  | |refs| |    |  __|_
 *  | |* * | |    | |  | |  AVFilterLink
 *  | |* *--------->|*ref|
 *  | |____| |    | |____|
 *  |________|    |________________________
 */
void avfilter_formats_ref(AVFilterFormats *formats, AVFilterFormats **ref);

/**
 * If *ref is non-NULL, remove *ref as a reference to the format list
 * it currently points to, deallocates that list if this was the last
 * reference, and sets *ref to NULL.
 *
 *         Before                                 After
 *   ________                               ________         NULL
 *  |formats |<--------.                   |formats |         ^
 *  |  ____  |     ____|________________   |  ____  |     ____|________________
 *  | |refs| |    |  __|_                  | |refs| |    |  __|_
 *  | |* * | |    | |  | |  AVFilterLink   | |* * | |    | |  | |  AVFilterLink
 *  | |* *--------->|*ref|                 | |*   | |    | |*ref|
 *  | |____| |    | |____|                 | |____| |    | |____|
 *  |________|    |_____________________   |________|    |_____________________
 */
void avfilter_formats_unref(AVFilterFormats **ref);

/**
 *
 *         Before                                 After
 *   ________                         ________
 *  |formats |<---------.            |formats |<---------.
 *  |  ____  |       ___|___         |  ____  |       ___|___
 *  | |refs| |      |   |   |        | |refs| |      |   |   |   NULL
 *  | |* *--------->|*oldref|        | |* *--------->|*newref|     ^
 *  | |* * | |      |_______|        | |* * | |      |_______|  ___|___
 *  | |____| |                       | |____| |                |   |   |
 *  |________|                       |________|                |*oldref|
 *                                                             |_______|
 */
void avfilter_formats_changeref(AVFilterFormats **oldref,
                                AVFilterFormats **newref);

/**
 * A filter pad used for either input or output.
 */
struct AVFilterPad {
    /**
     * Pad name. The name is unique among inputs and among outputs, but an
     * input may have the same name as an output. This may be NULL if this
     * pad has no need to ever be referenced by name.
     */
    const char *name;

    /**
     * AVFilterPad type. Can be AVMEDIA_TYPE_VIDEO or AVMEDIA_TYPE_AUDIO.
     */
    enum AVMediaType type;

    /**
     * Minimum required permissions on incoming buffers. Any buffer with
     * insufficient permissions will be automatically copied by the filter
     * system to a new buffer which provides the needed access permissions.
     *
     * Input pads only.
     */
    int min_perms;

    /**
     * Permissions which are not accepted on incoming buffers. Any buffer
     * which has any of these permissions set will be automatically copied
     * by the filter system to a new buffer which does not have those
     * permissions. This can be used to easily disallow buffers with
     * AV_PERM_REUSE.
     *
     * Input pads only.
     */
    int rej_perms;

    /**
     * Callback called before passing the first slice of a new frame. If
     * NULL, the filter layer will default to storing a reference to the
     * picture inside the link structure.
     *
     * Input video pads only.
     */
    void (*start_frame)(AVFilterLink *link, AVFilterBufferRef *picref);

    /**
     * Callback function to get a video buffer. If NULL, the filter system will
     * use avfilter_default_get_video_buffer().
     *
     * Input video pads only.
     */
    AVFilterBufferRef *(*get_video_buffer)(AVFilterLink *link, int perms, int w, int h);

    /**
     * Callback function to get an audio buffer. If NULL, the filter system will
     * use avfilter_default_get_audio_buffer().
     *
     * Input audio pads only.
     */
    AVFilterBufferRef *(*get_audio_buffer)(AVFilterLink *link, int perms, int nb_samples);

    /**
     * Callback called after the slices of a frame are completely sent. If
     * NULL, the filter layer will default to releasing the reference stored
     * in the link structure during start_frame().
     *
     * Input video pads only.
     */
    void (*end_frame)(AVFilterLink *link);

    /**
     * Slice drawing callback. This is where a filter receives video data
     * and should do its processing.
     *
     * Input video pads only.
     */
    void (*draw_slice)(AVFilterLink *link, int y, int height, int slice_dir);

    /**
     * Samples filtering callback. This is where a filter receives audio data
     * and should do its processing.
     *
     * Input audio pads only.
     */
    void (*filter_samples)(AVFilterLink *link, AVFilterBufferRef *samplesref);

    /**
     * Frame poll callback. This returns the number of immediately available
     * samples. It should return a positive value if the next request_frame()
     * is guaranteed to return one frame (with no delay).
     *
     * Defaults to just calling the source poll_frame() method.
     *
     * Output video pads only.
     */
    int (*poll_frame)(AVFilterLink *link);

    /**
     * Frame request callback. A call to this should result in at least one
     * frame being output over the given link. This should return zero on
     * success, and another value on error.
     * See avfilter_request_frame() for the error codes with a specific
     * meaning.
     *
     * Output video pads only.
     */
    int (*request_frame)(AVFilterLink *link);

    /**
     * Link configuration callback.
     *
     * For output pads, this should set the following link properties:
     * video: width, height, sample_aspect_ratio, time_base
     * audio: sample_rate.
     *
     * This should NOT set properties such as format, channel_layout, etc which
     * are negotiated between filters by the filter system using the
     * query_formats() callback before this function is called.
     *
     * For input pads, this should check the properties of the link, and update
     * the filter's internal state as necessary.
     *
     * For both input and output pads, this should return zero on success,
     * and another value on error.
     */
    int (*config_props)(AVFilterLink *link);
};

/** default handler for start_frame() for video inputs */
void avfilter_default_start_frame(AVFilterLink *link, AVFilterBufferRef *picref);

/** default handler for draw_slice() for video inputs */
void avfilter_default_draw_slice(AVFilterLink *link, int y, int h, int slice_dir);

/** default handler for end_frame() for video inputs */
void avfilter_default_end_frame(AVFilterLink *link);

/** default handler for filter_samples() for audio inputs */
void avfilter_default_filter_samples(AVFilterLink *link, AVFilterBufferRef *samplesref);

/** default handler for get_video_buffer() for video inputs */
AVFilterBufferRef *avfilter_default_get_video_buffer(AVFilterLink *link,
                                                     int perms, int w, int h);

/** default handler for get_audio_buffer() for audio inputs */
AVFilterBufferRef *avfilter_default_get_audio_buffer(AVFilterLink *link,
                                                     int perms, int nb_samples);

/**
 * Helpers for query_formats() which set all links to the same list of
 * formats/layouts. If there are no links hooked to this filter, the list
 * of formats is freed.
 */
void avfilter_set_common_pixel_formats(AVFilterContext *ctx, AVFilterFormats *formats);
void avfilter_set_common_sample_formats(AVFilterContext *ctx, AVFilterFormats *formats);
void avfilter_set_common_channel_layouts(AVFilterContext *ctx, AVFilterFormats *formats);
void avfilter_set_common_packing_formats(AVFilterContext *ctx, AVFilterFormats *formats);

/** Default handler for query_formats() */
int avfilter_default_query_formats(AVFilterContext *ctx);

/** start_frame() handler for filters which simply pass video along */
void avfilter_null_start_frame(AVFilterLink *link, AVFilterBufferRef *picref);

/** draw_slice() handler for filters which simply pass video along */
void avfilter_null_draw_slice(AVFilterLink *link, int y, int h, int slice_dir);

/** end_frame() handler for filters which simply pass video along */
void avfilter_null_end_frame(AVFilterLink *link);

/** filter_samples() handler for filters which simply pass audio along */
void avfilter_null_filter_samples(AVFilterLink *link, AVFilterBufferRef *samplesref);

/** get_video_buffer() handler for filters which simply pass video along */
AVFilterBufferRef *avfilter_null_get_video_buffer(AVFilterLink *link,
                                                  int perms, int w, int h);

/** get_audio_buffer() handler for filters which simply pass audio along */
AVFilterBufferRef *avfilter_null_get_audio_buffer(AVFilterLink *link,
                                                  int perms, int nb_samples);

/**
 * Filter definition. This defines the pads a filter contains, and all the
 * callback functions used to interact with the filter.
 */
typedef struct AVFilter {
    const char *name;         ///< filter name

    int priv_size;      ///< size of private data to allocate for the filter

    /**
     * Filter initialization function. Args contains the user-supplied
     * parameters. FIXME: maybe an AVOption-based system would be better?
     * opaque is data provided by the code requesting creation of the filter,
     * and is used to pass data to the filter.
     */
    int (*init)(AVFilterContext *ctx, const char *args, void *opaque);

    /**
     * Filter uninitialization function. Should deallocate any memory held
     * by the filter, release any buffer references, etc. This does not need
     * to deallocate the AVFilterContext->priv memory itself.
     */
    void (*uninit)(AVFilterContext *ctx);

    /**
     * Queries formats/layouts supported by the filter and its pads, and sets
     * the in_formats/in_chlayouts for links connected to its output pads,
     * and out_formats/out_chlayouts for links connected to its input pads.
     *
     * @return zero on success, a negative value corresponding to an
     * AVERROR code otherwise
     */
    int (*query_formats)(AVFilterContext *);

    const AVFilterPad *inputs;  ///< NULL terminated list of inputs. NULL if none
    const AVFilterPad *outputs; ///< NULL terminated list of outputs. NULL if none

    /**
     * A description for the filter. You should use the
     * NULL_IF_CONFIG_SMALL() macro to define it.
     */
    const char *description;

    /**
     * Make the filter instance process a command.
     *
     * @param cmd    the command to process, for handling simplicity all commands must be alphanumeric only
     * @param arg    the argument for the command
     * @param res    a buffer with size res_size where the filter(s) can return a response. This must not change when the command is not supported.
     * @param flags  if AVFILTER_CMD_FLAG_FAST is set and the command would be
     *               time consuming then a filter should treat it like an unsupported command
     *
     * @returns >=0 on success otherwise an error code.
     *          AVERROR(ENOSYS) on unsupported commands
     */
    int (*process_command)(AVFilterContext *, const char *cmd, const char *arg, char *res, int res_len, int flags);
} AVFilter;

/** An instance of a filter */
struct AVFilterContext {
    const AVClass *av_class;        ///< needed for av_log()

    AVFilter *filter;               ///< the AVFilter of which this is an instance

    char *name;                     ///< name of this filter instance

    unsigned input_count;           ///< number of input pads
    AVFilterPad   *input_pads;      ///< array of input pads
    AVFilterLink **inputs;          ///< array of pointers to input links

    unsigned output_count;          ///< number of output pads
    AVFilterPad   *output_pads;     ///< array of output pads
    AVFilterLink **outputs;         ///< array of pointers to output links

    void *priv;                     ///< private data for use by the filter

    struct AVFilterCommand *command_queue;
};

enum AVFilterPacking {
    AVFILTER_PACKED = 0,
    AVFILTER_PLANAR,
};

/**
 * A link between two filters. This contains pointers to the source and
 * destination filters between which this link exists, and the indexes of
 * the pads involved. In addition, this link also contains the parameters
 * which have been negotiated and agreed upon between the filter, such as
 * image dimensions, format, etc.
 */
struct AVFilterLink {
    AVFilterContext *src;       ///< source filter
    AVFilterPad *srcpad;        ///< output pad on the source filter

    AVFilterContext *dst;       ///< dest filter
    AVFilterPad *dstpad;        ///< input pad on the dest filter

    /** stage of the initialization of the link properties (dimensions, etc) */
    enum {
        AVLINK_UNINIT = 0,      ///< not started
        AVLINK_STARTINIT,       ///< started, but incomplete
        AVLINK_INIT             ///< complete
    } init_state;

    enum AVMediaType type;      ///< filter media type

    /* These parameters apply only to video */
    int w;                      ///< agreed upon image width
    int h;                      ///< agreed upon image height
    AVRational sample_aspect_ratio; ///< agreed upon sample aspect ratio
    /* These parameters apply only to audio */
    uint64_t channel_layout;    ///< channel layout of current buffer (see libavutil/audioconvert.h)
#if LIBAVFILTER_VERSION_MAJOR < 3
    int64_t sample_rate;        ///< samples per second
#else
    int sample_rate;            ///< samples per second
#endif
    int planar;                 ///< agreed upon packing mode of audio buffers. true if planar.

    int format;                 ///< agreed upon media format

    /**
     * Lists of formats and channel layouts supported by the input and output
     * filters respectively. These lists are used for negotiating the format
     * to actually be used, which will be loaded into the format and
     * channel_layout members, above, when chosen.
     *
     */
    AVFilterFormats *in_formats;
    AVFilterFormats *out_formats;

    AVFilterFormats *in_chlayouts;
    AVFilterFormats *out_chlayouts;
    AVFilterFormats *in_packing;
    AVFilterFormats *out_packing;

    /**
     * The buffer reference currently being sent across the link by the source
     * filter. This is used internally by the filter system to allow
     * automatic copying of buffers which do not have sufficient permissions
     * for the destination. This should not be accessed directly by the
     * filters.
     */
    AVFilterBufferRef *src_buf;

    AVFilterBufferRef *cur_buf;
    AVFilterBufferRef *out_buf;

    /**
     * Define the time base used by the PTS of the frames/samples
     * which will pass through this link.
     * During the configuration stage, each filter is supposed to
     * change only the output timebase, while the timebase of the
     * input link is assumed to be an unchangeable property.
     */
    AVRational time_base;

    struct AVFilterPool *pool;

    /**
     * Graph the filter belongs to.
     */
    struct AVFilterGraph *graph;

    /**
     * Current timestamp of the link, as defined by the most recent
     * frame(s), in AV_TIME_BASE units.
     */
    int64_t current_pts;

    /**
     * Private fields
     *
     * The following fields are for internal use only.
     * Their type, offset, number and semantic can change without notice.
     */

    /**
     * Index in the age array.
     */
    int age_index;
};

/**
 * Link two filters together.
 *
 * @param src    the source filter
 * @param srcpad index of the output pad on the source filter
 * @param dst    the destination filter
 * @param dstpad index of the input pad on the destination filter
 * @return       zero on success
 */
int avfilter_link(AVFilterContext *src, unsigned srcpad,
                  AVFilterContext *dst, unsigned dstpad);

/**
 * Free the link in *link, and set its pointer to NULL.
 */
void avfilter_link_free(AVFilterLink **link);

/**
 * Negotiate the media format, dimensions, etc of all inputs to a filter.
 *
 * @param filter the filter to negotiate the properties for its inputs
 * @return       zero on successful negotiation
 */
int avfilter_config_links(AVFilterContext *filter);

/**
 * Request a picture buffer with a specific set of permissions.
 *
 * @param link  the output link to the filter from which the buffer will
 *              be requested
 * @param perms the required access permissions
 * @param w     the minimum width of the buffer to allocate
 * @param h     the minimum height of the buffer to allocate
 * @return      A reference to the buffer. This must be unreferenced with
 *              avfilter_unref_buffer when you are finished with it.
 */
AVFilterBufferRef *avfilter_get_video_buffer(AVFilterLink *link, int perms,
                                          int w, int h);

/**
 * Create a buffer reference wrapped around an already allocated image
 * buffer.
 *
 * @param data pointers to the planes of the image to reference
 * @param linesize linesizes for the planes of the image to reference
 * @param perms the required access permissions
 * @param w the width of the image specified by the data and linesize arrays
 * @param h the height of the image specified by the data and linesize arrays
 * @param format the pixel format of the image specified by the data and linesize arrays
 */
AVFilterBufferRef *
avfilter_get_video_buffer_ref_from_arrays(uint8_t * const data[4], const int linesize[4], int perms,
                                          int w, int h, enum PixelFormat format);

/**
 * Request an audio samples buffer with a specific set of permissions.
 *
 * @param link           the output link to the filter from which the buffer will
 *                       be requested
 * @param perms          the required access permissions
 * @param nb_samples     the number of samples per channel
 * @return               A reference to the samples. This must be unreferenced with
 *                       avfilter_unref_buffer when you are finished with it.
 */
AVFilterBufferRef *avfilter_get_audio_buffer(AVFilterLink *link, int perms,
                                             int nb_samples);

/**
 * Create an audio buffer reference wrapped around an already
 * allocated samples buffer.
 *
 * @param data           pointers to the samples plane buffers
 * @param linesize       linesize for the samples plane buffers
 * @param perms          the required access permissions
 * @param nb_samples     number of samples per channel
 * @param sample_fmt     the format of each sample in the buffer to allocate
 * @param channel_layout the channel layout of the buffer
<<<<<<< HEAD
 * @param planar         audio data layout - planar or packed
 */
AVFilterBufferRef *
avfilter_get_audio_buffer_ref_from_arrays(uint8_t *data[8], int linesize[8], int perms,
                                          int nb_samples, enum AVSampleFormat sample_fmt,
                                          uint64_t channel_layout, int planar);
=======
 */
AVFilterBufferRef *avfilter_get_audio_buffer_ref_from_arrays(uint8_t **data,
                                                             int linesize,
                                                             int perms,
                                                             int nb_samples,
                                                             enum AVSampleFormat sample_fmt,
                                                             uint64_t channel_layout);

>>>>>>> c8b4a399
/**
 * Request an input frame from the filter at the other end of the link.
 *
 * @param link the input link
 * @return     zero on success or a negative error code; in particular:
 *             AVERROR_EOF means that the end of frames have been reached;
 *             AVERROR(EAGAIN) means that no frame could be immediately
 *             produced.
 */
int avfilter_request_frame(AVFilterLink *link);

/**
 * Poll a frame from the filter chain.
 *
 * @param  link the input link
 * @return the number of immediately available frames, a negative
 * number in case of error
 */
int avfilter_poll_frame(AVFilterLink *link);

/**
 * Notify the next filter of the start of a frame.
 *
 * @param link   the output link the frame will be sent over
 * @param picref A reference to the frame about to be sent. The data for this
 *               frame need only be valid once draw_slice() is called for that
 *               portion. The receiving filter will free this reference when
 *               it no longer needs it.
 */
void avfilter_start_frame(AVFilterLink *link, AVFilterBufferRef *picref);

/**
 * Notify the next filter that the current frame has finished.
 *
 * @param link the output link the frame was sent over
 */
void avfilter_end_frame(AVFilterLink *link);

/**
 * Send a slice to the next filter.
 *
 * Slices have to be provided in sequential order, either in
 * top-bottom or bottom-top order. If slices are provided in
 * non-sequential order the behavior of the function is undefined.
 *
 * @param link the output link over which the frame is being sent
 * @param y    offset in pixels from the top of the image for this slice
 * @param h    height of this slice in pixels
 * @param slice_dir the assumed direction for sending slices,
 *             from the top slice to the bottom slice if the value is 1,
 *             from the bottom slice to the top slice if the value is -1,
 *             for other values the behavior of the function is undefined.
 */
void avfilter_draw_slice(AVFilterLink *link, int y, int h, int slice_dir);

#define AVFILTER_CMD_FLAG_ONE   1 ///< Stop once a filter understood the command (for target=all for example), fast filters are favored automatically
#define AVFILTER_CMD_FLAG_FAST  2 ///< Only execute command when its fast (like a video out that supports contrast adjustment in hw)

/**
 * Make the filter instance process a command.
 * It is recommended to use avfilter_graph_send_command().
 */
int avfilter_process_command(AVFilterContext *filter, const char *cmd, const char *arg, char *res, int res_len, int flags);

/**
 * Send a buffer of audio samples to the next filter.
 *
 * @param link       the output link over which the audio samples are being sent
 * @param samplesref a reference to the buffer of audio samples being sent. The
 *                   receiving filter will free this reference when it no longer
 *                   needs it or pass it on to the next filter.
 */
void avfilter_filter_samples(AVFilterLink *link, AVFilterBufferRef *samplesref);

/** Initialize the filter system. Register all built-in filters. */
void avfilter_register_all(void);

/** Uninitialize the filter system. Unregister all filters. */
void avfilter_uninit(void);

/**
 * Register a filter. This is only needed if you plan to use
 * avfilter_get_by_name later to lookup the AVFilter structure by name. A
 * filter can still by instantiated with avfilter_open even if it is not
 * registered.
 *
 * @param filter the filter to register
 * @return 0 if the registration was successful, a negative value
 * otherwise
 */
int avfilter_register(AVFilter *filter);

/**
 * Get a filter definition matching the given name.
 *
 * @param name the filter name to find
 * @return     the filter definition, if any matching one is registered.
 *             NULL if none found.
 */
AVFilter *avfilter_get_by_name(const char *name);

/**
 * If filter is NULL, returns a pointer to the first registered filter pointer,
 * if filter is non-NULL, returns the next pointer after filter.
 * If the returned pointer points to NULL, the last registered filter
 * was already reached.
 */
AVFilter **av_filter_next(AVFilter **filter);

/**
 * Create a filter instance.
 *
 * @param filter_ctx put here a pointer to the created filter context
 * on success, NULL on failure
 * @param filter    the filter to create an instance of
 * @param inst_name Name to give to the new instance. Can be NULL for none.
 * @return >= 0 in case of success, a negative error code otherwise
 */
int avfilter_open(AVFilterContext **filter_ctx, AVFilter *filter, const char *inst_name);

/**
 * Initialize a filter.
 *
 * @param filter the filter to initialize
 * @param args   A string of parameters to use when initializing the filter.
 *               The format and meaning of this string varies by filter.
 * @param opaque Any extra non-string data needed by the filter. The meaning
 *               of this parameter varies by filter.
 * @return       zero on success
 */
int avfilter_init_filter(AVFilterContext *filter, const char *args, void *opaque);

/**
 * Free a filter context.
 *
 * @param filter the filter to free
 */
void avfilter_free(AVFilterContext *filter);

/**
 * Insert a filter in the middle of an existing link.
 *
 * @param link the link into which the filter should be inserted
 * @param filt the filter to be inserted
 * @param filt_srcpad_idx the input pad on the filter to connect
 * @param filt_dstpad_idx the output pad on the filter to connect
 * @return     zero on success
 */
int avfilter_insert_filter(AVFilterLink *link, AVFilterContext *filt,
                           unsigned filt_srcpad_idx, unsigned filt_dstpad_idx);

/**
 * Insert a new pad.
 *
 * @param idx Insertion point. Pad is inserted at the end if this point
 *            is beyond the end of the list of pads.
 * @param count Pointer to the number of pads in the list
 * @param padidx_off Offset within an AVFilterLink structure to the element
 *                   to increment when inserting a new pad causes link
 *                   numbering to change
 * @param pads Pointer to the pointer to the beginning of the list of pads
 * @param links Pointer to the pointer to the beginning of the list of links
 * @param newpad The new pad to add. A copy is made when adding.
 */
void avfilter_insert_pad(unsigned idx, unsigned *count, size_t padidx_off,
                         AVFilterPad **pads, AVFilterLink ***links,
                         AVFilterPad *newpad);

/** Insert a new input pad for the filter. */
static inline void avfilter_insert_inpad(AVFilterContext *f, unsigned index,
                                         AVFilterPad *p)
{
    avfilter_insert_pad(index, &f->input_count, offsetof(AVFilterLink, dstpad),
                        &f->input_pads, &f->inputs, p);
}

/** Insert a new output pad for the filter. */
static inline void avfilter_insert_outpad(AVFilterContext *f, unsigned index,
                                          AVFilterPad *p)
{
    avfilter_insert_pad(index, &f->output_count, offsetof(AVFilterLink, srcpad),
                        &f->output_pads, &f->outputs, p);
}

<<<<<<< HEAD
=======
/**
 * Copy the frame properties of src to dst, without copying the actual
 * image data.
 *
 * @return 0 on success, a negative number on error.
 */
int avfilter_copy_frame_props(AVFilterBufferRef *dst, const AVFrame *src);

/**
 * Copy the frame properties and data pointers of src to dst, without copying
 * the actual data.
 *
 * @return 0 on success, a negative number on error.
 */
int avfilter_copy_buf_props(AVFrame *dst, const AVFilterBufferRef *src);

>>>>>>> c8b4a399
#endif /* AVFILTER_AVFILTER_H */<|MERGE_RESOLUTION|>--- conflicted
+++ resolved
@@ -813,23 +813,33 @@
  * @param nb_samples     number of samples per channel
  * @param sample_fmt     the format of each sample in the buffer to allocate
  * @param channel_layout the channel layout of the buffer
-<<<<<<< HEAD
  * @param planar         audio data layout - planar or packed
  */
-AVFilterBufferRef *
-avfilter_get_audio_buffer_ref_from_arrays(uint8_t *data[8], int linesize[8], int perms,
-                                          int nb_samples, enum AVSampleFormat sample_fmt,
-                                          uint64_t channel_layout, int planar);
-=======
- */
-AVFilterBufferRef *avfilter_get_audio_buffer_ref_from_arrays(uint8_t **data,
+AVFilterBufferRef *avfilter_get_audio_buffer_ref_from_arrays(uint8_t *data[8],
+                                                             int linesize[8],
+                                                             int perms,
+                                                             int nb_samples,
+                                                             enum AVSampleFormat sample_fmt,
+                                                             uint64_t channel_layout,
+                                                             int planar);
+/**
+ * Create an audio buffer reference wrapped around an already
+ * allocated samples buffer.
+ *
+ * @param data           pointers to the samples plane buffers
+ * @param linesize       linesize for the samples plane buffers
+ * @param perms          the required access permissions
+ * @param nb_samples     number of samples per channel
+ * @param sample_fmt     the format of each sample in the buffer to allocate
+ * @param channel_layout the channel layout of the buffer
+ */
+AVFilterBufferRef *avfilter_get_audio_buffer_ref_from_arrays_alt(uint8_t **data,
                                                              int linesize,
                                                              int perms,
                                                              int nb_samples,
                                                              enum AVSampleFormat sample_fmt,
                                                              uint64_t channel_layout);
 
->>>>>>> c8b4a399
 /**
  * Request an input frame from the filter at the other end of the link.
  *
@@ -1014,23 +1024,4 @@
                         &f->output_pads, &f->outputs, p);
 }
 
-<<<<<<< HEAD
-=======
-/**
- * Copy the frame properties of src to dst, without copying the actual
- * image data.
- *
- * @return 0 on success, a negative number on error.
- */
-int avfilter_copy_frame_props(AVFilterBufferRef *dst, const AVFrame *src);
-
-/**
- * Copy the frame properties and data pointers of src to dst, without copying
- * the actual data.
- *
- * @return 0 on success, a negative number on error.
- */
-int avfilter_copy_buf_props(AVFrame *dst, const AVFilterBufferRef *src);
-
->>>>>>> c8b4a399
 #endif /* AVFILTER_AVFILTER_H */