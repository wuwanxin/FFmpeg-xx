/*
 * filter layer
 * Copyright (c) 2007 Bobby Bingham
 *
 * This file is part of FFmpeg.
 *
 * FFmpeg is free software; you can redistribute it and/or
 * modify it under the terms of the GNU Lesser General Public
 * License as published by the Free Software Foundation; either
 * version 2.1 of the License, or (at your option) any later version.
 *
 * FFmpeg is distributed in the hope that it will be useful,
 * but WITHOUT ANY WARRANTY; without even the implied warranty of
 * MERCHANTABILITY or FITNESS FOR A PARTICULAR PURPOSE.  See the GNU
 * Lesser General Public License for more details.
 *
 * You should have received a copy of the GNU Lesser General Public
 * License along with FFmpeg; if not, write to the Free Software
 * Foundation, Inc., 51 Franklin Street, Fifth Floor, Boston, MA 02110-1301 USA
 */

<<<<<<< HEAD
=======
/* #define DEBUG */

#include "libavutil/common.h"
>>>>>>> 232e35de
#include "libavutil/pixdesc.h"
#include "libavutil/rational.h"
#include "libavutil/audioconvert.h"
#include "libavutil/avassert.h"
#include "libavutil/avstring.h"

#include "avfilter.h"
#include "formats.h"
#include "internal.h"
#include "audio.h"

char *ff_get_ref_perms_string(char *buf, size_t buf_size, int perms)
{
    snprintf(buf, buf_size, "%s%s%s%s%s%s",
             perms & AV_PERM_READ      ? "r" : "",
             perms & AV_PERM_WRITE     ? "w" : "",
             perms & AV_PERM_PRESERVE  ? "p" : "",
             perms & AV_PERM_REUSE     ? "u" : "",
             perms & AV_PERM_REUSE2    ? "U" : "",
             perms & AV_PERM_NEG_LINESIZES ? "n" : "");
    return buf;
}

void ff_tlog_ref(void *ctx, AVFilterBufferRef *ref, int end)
{
    av_unused char buf[16];
    ff_tlog(ctx,
            "ref[%p buf:%p refcount:%d perms:%s data:%p linesize[%d, %d, %d, %d] pts:%"PRId64" pos:%"PRId64,
            ref, ref->buf, ref->buf->refcount, ff_get_ref_perms_string(buf, sizeof(buf), ref->perms), ref->data[0],
            ref->linesize[0], ref->linesize[1], ref->linesize[2], ref->linesize[3],
            ref->pts, ref->pos);

    if (ref->video) {
        ff_tlog(ctx, " a:%d/%d s:%dx%d i:%c iskey:%d type:%c",
                ref->video->sample_aspect_ratio.num, ref->video->sample_aspect_ratio.den,
                ref->video->w, ref->video->h,
                !ref->video->interlaced     ? 'P' :         /* Progressive  */
                ref->video->top_field_first ? 'T' : 'B',    /* Top / Bottom */
                ref->video->key_frame,
                av_get_picture_type_char(ref->video->pict_type));
    }
    if (ref->audio) {
        ff_tlog(ctx, " cl:%"PRId64"d n:%d r:%d",
                ref->audio->channel_layout,
                ref->audio->nb_samples,
                ref->audio->sample_rate);
    }

    ff_tlog(ctx, "]%s", end ? "\n" : "");
}

unsigned avfilter_version(void) {
    av_assert0(LIBAVFILTER_VERSION_MICRO >= 100);
    return LIBAVFILTER_VERSION_INT;
}

const char *avfilter_configuration(void)
{
    return FFMPEG_CONFIGURATION;
}

const char *avfilter_license(void)
{
#define LICENSE_PREFIX "libavfilter license: "
    return LICENSE_PREFIX FFMPEG_LICENSE + sizeof(LICENSE_PREFIX) - 1;
}

void ff_command_queue_pop(AVFilterContext *filter)
{
    AVFilterCommand *c= filter->command_queue;
    av_freep(&c->arg);
    av_freep(&c->command);
    filter->command_queue= c->next;
    av_free(c);
}

void ff_insert_pad(unsigned idx, unsigned *count, size_t padidx_off,
                   AVFilterPad **pads, AVFilterLink ***links,
                   AVFilterPad *newpad)
{
    unsigned i;

    idx = FFMIN(idx, *count);

    *pads  = av_realloc(*pads,  sizeof(AVFilterPad)   * (*count + 1));
    *links = av_realloc(*links, sizeof(AVFilterLink*) * (*count + 1));
    memmove(*pads +idx+1, *pads +idx, sizeof(AVFilterPad)   * (*count-idx));
    memmove(*links+idx+1, *links+idx, sizeof(AVFilterLink*) * (*count-idx));
    memcpy(*pads+idx, newpad, sizeof(AVFilterPad));
    (*links)[idx] = NULL;

    (*count)++;
    for (i = idx+1; i < *count; i++)
        if (*links[i])
            (*(unsigned *)((uint8_t *) *links[i] + padidx_off))++;
}

int avfilter_link(AVFilterContext *src, unsigned srcpad,
                  AVFilterContext *dst, unsigned dstpad)
{
    AVFilterLink *link;

    if (src->nb_outputs <= srcpad || dst->nb_inputs <= dstpad ||
        src->outputs[srcpad]      || dst->inputs[dstpad])
        return -1;

    if (src->output_pads[srcpad].type != dst->input_pads[dstpad].type) {
        av_log(src, AV_LOG_ERROR,
               "Media type mismatch between the '%s' filter output pad %d (%s) and the '%s' filter input pad %d (%s)\n",
               src->name, srcpad, (char *)av_x_if_null(av_get_media_type_string(src->output_pads[srcpad].type), "?"),
               dst->name, dstpad, (char *)av_x_if_null(av_get_media_type_string(dst-> input_pads[dstpad].type), "?"));
        return AVERROR(EINVAL);
    }

    src->outputs[srcpad] =
    dst-> inputs[dstpad] = link = av_mallocz(sizeof(AVFilterLink));

    link->src     = src;
    link->dst     = dst;
    link->srcpad  = &src->output_pads[srcpad];
    link->dstpad  = &dst->input_pads[dstpad];
    link->type    = src->output_pads[srcpad].type;
    av_assert0(PIX_FMT_NONE == -1 && AV_SAMPLE_FMT_NONE == -1);
    link->format  = -1;

    return 0;
}

void avfilter_link_free(AVFilterLink **link)
{
    if (!*link)
        return;

    if ((*link)->pool)
        ff_free_pool((*link)->pool);

    av_freep(link);
}

int avfilter_insert_filter(AVFilterLink *link, AVFilterContext *filt,
                           unsigned filt_srcpad_idx, unsigned filt_dstpad_idx)
{
    int ret;
    unsigned dstpad_idx = link->dstpad - link->dst->input_pads;

    av_log(link->dst, AV_LOG_VERBOSE, "auto-inserting filter '%s' "
           "between the filter '%s' and the filter '%s'\n",
           filt->name, link->src->name, link->dst->name);

    link->dst->inputs[dstpad_idx] = NULL;
    if ((ret = avfilter_link(filt, filt_dstpad_idx, link->dst, dstpad_idx)) < 0) {
        /* failed to link output filter to new filter */
        link->dst->inputs[dstpad_idx] = link;
        return ret;
    }

    /* re-hookup the link to the new destination filter we inserted */
    link->dst = filt;
    link->dstpad = &filt->input_pads[filt_srcpad_idx];
    filt->inputs[filt_srcpad_idx] = link;

    /* if any information on supported media formats already exists on the
     * link, we need to preserve that */
    if (link->out_formats)
        ff_formats_changeref(&link->out_formats,
                                   &filt->outputs[filt_dstpad_idx]->out_formats);

    if (link->out_samplerates)
        ff_formats_changeref(&link->out_samplerates,
                                   &filt->outputs[filt_dstpad_idx]->out_samplerates);
    if (link->out_channel_layouts)
        ff_channel_layouts_changeref(&link->out_channel_layouts,
                                     &filt->outputs[filt_dstpad_idx]->out_channel_layouts);

    return 0;
}

int avfilter_config_links(AVFilterContext *filter)
{
    int (*config_link)(AVFilterLink *);
    unsigned i;
    int ret;

    for (i = 0; i < filter->nb_inputs; i ++) {
        AVFilterLink *link = filter->inputs[i];
        AVFilterLink *inlink = link->src->nb_inputs ?
            link->src->inputs[0] : NULL;

        if (!link) continue;

        link->current_pts = AV_NOPTS_VALUE;

        switch (link->init_state) {
        case AVLINK_INIT:
            continue;
        case AVLINK_STARTINIT:
            av_log(filter, AV_LOG_INFO, "circular filter chain detected\n");
            return 0;
        case AVLINK_UNINIT:
            link->init_state = AVLINK_STARTINIT;

            if ((ret = avfilter_config_links(link->src)) < 0)
                return ret;

            if (!(config_link = link->srcpad->config_props)) {
                if (link->src->nb_inputs != 1) {
                    av_log(link->src, AV_LOG_ERROR, "Source filters and filters "
                                                    "with more than one input "
                                                    "must set config_props() "
                                                    "callbacks on all outputs\n");
                    return AVERROR(EINVAL);
                }
            } else if ((ret = config_link(link)) < 0) {
                av_log(link->src, AV_LOG_ERROR,
                       "Failed to configure output pad on %s\n",
                       link->src->name);
                return ret;
            }

            switch (link->type) {
            case AVMEDIA_TYPE_VIDEO:
                if (!link->time_base.num && !link->time_base.den)
                    link->time_base = inlink ? inlink->time_base : AV_TIME_BASE_Q;

                if (!link->sample_aspect_ratio.num && !link->sample_aspect_ratio.den)
                    link->sample_aspect_ratio = inlink ?
                        inlink->sample_aspect_ratio : (AVRational){1,1};

                if (inlink && !link->frame_rate.num && !link->frame_rate.den)
                    link->frame_rate = inlink->frame_rate;

                if (inlink) {
                    if (!link->w)
                        link->w = inlink->w;
                    if (!link->h)
                        link->h = inlink->h;
                } else if (!link->w || !link->h) {
                    av_log(link->src, AV_LOG_ERROR,
                           "Video source filters must set their output link's "
                           "width and height\n");
                    return AVERROR(EINVAL);
                }
                break;

            case AVMEDIA_TYPE_AUDIO:
                if (inlink) {
                    if (!link->sample_rate)
                        link->sample_rate = inlink->sample_rate;
                    if (!link->time_base.num && !link->time_base.den)
                        link->time_base = inlink->time_base;
                } else if (!link->sample_rate) {
                    av_log(link->src, AV_LOG_ERROR,
                           "Audio source filters must set their output link's "
                           "sample_rate\n");
                    return AVERROR(EINVAL);
                }

                if (!link->time_base.num && !link->time_base.den)
                    link->time_base = (AVRational) {1, link->sample_rate};
            }

            if ((config_link = link->dstpad->config_props))
                if ((ret = config_link(link)) < 0) {
                    av_log(link->src, AV_LOG_ERROR,
                           "Failed to configure input pad on %s\n",
                           link->dst->name);
                    return ret;
                }

            link->init_state = AVLINK_INIT;
        }
    }

    return 0;
}

void ff_tlog_link(void *ctx, AVFilterLink *link, int end)
{
    if (link->type == AVMEDIA_TYPE_VIDEO) {
        ff_tlog(ctx,
                "link[%p s:%dx%d fmt:%s %s->%s]%s",
                link, link->w, link->h,
                av_pix_fmt_descriptors[link->format].name,
                link->src ? link->src->filter->name : "",
                link->dst ? link->dst->filter->name : "",
                end ? "\n" : "");
    } else {
        char buf[128];
        av_get_channel_layout_string(buf, sizeof(buf), -1, link->channel_layout);

        ff_tlog(ctx,
                "link[%p r:%d cl:%s fmt:%s %s->%s]%s",
                link, (int)link->sample_rate, buf,
                av_get_sample_fmt_name(link->format),
                link->src ? link->src->filter->name : "",
                link->dst ? link->dst->filter->name : "",
                end ? "\n" : "");
    }
}

int ff_request_frame(AVFilterLink *link)
{
    int ret = -1;
    FF_TPRINTF_START(NULL, request_frame); ff_tlog_link(NULL, link, 1);

    if (link->srcpad->request_frame)
        ret = link->srcpad->request_frame(link);
    else if (link->src->inputs[0])
        ret = ff_request_frame(link->src->inputs[0]);
    if (ret == AVERROR_EOF && link->partial_buf) {
        AVFilterBufferRef *pbuf = link->partial_buf;
        link->partial_buf = NULL;
        ff_filter_samples_framed(link, pbuf);
        return 0;
    }
    return ret;
}

int ff_poll_frame(AVFilterLink *link)
{
    int i, min = INT_MAX;

    if (link->srcpad->poll_frame)
        return link->srcpad->poll_frame(link);

    for (i = 0; i < link->src->nb_inputs; i++) {
        int val;
        if (!link->src->inputs[i])
            return -1;
        val = ff_poll_frame(link->src->inputs[i]);
        min = FFMIN(min, val);
    }

    return min;
}

void ff_update_link_current_pts(AVFilterLink *link, int64_t pts)
{
    if (pts == AV_NOPTS_VALUE)
        return;
    link->current_pts = av_rescale_q(pts, link->time_base, AV_TIME_BASE_Q);
    /* TODO use duration */
    if (link->graph && link->age_index >= 0)
        ff_avfilter_graph_update_heap(link->graph, link);
}

int avfilter_process_command(AVFilterContext *filter, const char *cmd, const char *arg, char *res, int res_len, int flags)
{
    if(!strcmp(cmd, "ping")){
        av_strlcatf(res, res_len, "pong from:%s %s\n", filter->filter->name, filter->name);
        return 0;
    }else if(filter->filter->process_command) {
        return filter->filter->process_command(filter, cmd, arg, res, res_len, flags);
    }
    return AVERROR(ENOSYS);
}

#define MAX_REGISTERED_AVFILTERS_NB 128

static AVFilter *registered_avfilters[MAX_REGISTERED_AVFILTERS_NB + 1];

static int next_registered_avfilter_idx = 0;

AVFilter *avfilter_get_by_name(const char *name)
{
    int i;

    for (i = 0; registered_avfilters[i]; i++)
        if (!strcmp(registered_avfilters[i]->name, name))
            return registered_avfilters[i];

    return NULL;
}

int avfilter_register(AVFilter *filter)
{
    if (next_registered_avfilter_idx == MAX_REGISTERED_AVFILTERS_NB) {
        av_log(NULL, AV_LOG_ERROR,
               "Maximum number of registered filters %d reached, "
               "impossible to register filter with name '%s'\n",
               MAX_REGISTERED_AVFILTERS_NB, filter->name);
        return AVERROR(ENOMEM);
    }

    registered_avfilters[next_registered_avfilter_idx++] = filter;
    return 0;
}

AVFilter **av_filter_next(AVFilter **filter)
{
    return filter ? ++filter : &registered_avfilters[0];
}

void avfilter_uninit(void)
{
    memset(registered_avfilters, 0, sizeof(registered_avfilters));
    next_registered_avfilter_idx = 0;
}

static int pad_count(const AVFilterPad *pads)
{
    int count;

    for(count = 0; pads->name; count ++) pads ++;
    return count;
}

static const char *default_filter_name(void *filter_ctx)
{
    AVFilterContext *ctx = filter_ctx;
    return ctx->name ? ctx->name : ctx->filter->name;
}

static void *filter_child_next(void *obj, void *prev)
{
    AVFilterContext *ctx = obj;
    if (!prev && ctx->filter && ctx->filter->priv_class)
        return ctx->priv;
    return NULL;
}

static const AVClass *filter_child_class_next(const AVClass *prev)
{
    AVFilter **filter_ptr = NULL;

    /* find the filter that corresponds to prev */
    while (prev && *(filter_ptr = av_filter_next(filter_ptr)))
        if ((*filter_ptr)->priv_class == prev)
            break;

    /* could not find filter corresponding to prev */
    if (prev && !(*filter_ptr))
        return NULL;

    /* find next filter with specific options */
    while (*(filter_ptr = av_filter_next(filter_ptr)))
        if ((*filter_ptr)->priv_class)
            return (*filter_ptr)->priv_class;
    return NULL;
}

static const AVClass avfilter_class = {
    .class_name = "AVFilter",
    .item_name  = default_filter_name,
    .version    = LIBAVUTIL_VERSION_INT,
    .category   = AV_CLASS_CATEGORY_FILTER,
    .child_next = filter_child_next,
    .child_class_next = filter_child_class_next,
};

const AVClass *avfilter_get_class(void)
{
    return &avfilter_class;
}

int avfilter_open(AVFilterContext **filter_ctx, AVFilter *filter, const char *inst_name)
{
    AVFilterContext *ret;
    *filter_ctx = NULL;

    if (!filter)
        return AVERROR(EINVAL);

    ret = av_mallocz(sizeof(AVFilterContext));
    if (!ret)
        return AVERROR(ENOMEM);

    ret->av_class = &avfilter_class;
    ret->filter   = filter;
    ret->name     = inst_name ? av_strdup(inst_name) : NULL;
    if (filter->priv_size) {
        ret->priv     = av_mallocz(filter->priv_size);
        if (!ret->priv)
            goto err;
    }

    ret->nb_inputs = pad_count(filter->inputs);
    if (ret->nb_inputs ) {
        ret->input_pads   = av_malloc(sizeof(AVFilterPad) * ret->nb_inputs);
        if (!ret->input_pads)
            goto err;
        memcpy(ret->input_pads, filter->inputs, sizeof(AVFilterPad) * ret->nb_inputs);
        ret->inputs       = av_mallocz(sizeof(AVFilterLink*) * ret->nb_inputs);
        if (!ret->inputs)
            goto err;
    }

    ret->nb_outputs = pad_count(filter->outputs);
    if (ret->nb_outputs) {
        ret->output_pads  = av_malloc(sizeof(AVFilterPad) * ret->nb_outputs);
        if (!ret->output_pads)
            goto err;
        memcpy(ret->output_pads, filter->outputs, sizeof(AVFilterPad) * ret->nb_outputs);
        ret->outputs      = av_mallocz(sizeof(AVFilterLink*) * ret->nb_outputs);
        if (!ret->outputs)
            goto err;
    }
#if FF_API_FOO_COUNT
    ret->output_count = ret->nb_outputs;
    ret->input_count  = ret->nb_inputs;
#endif

    *filter_ctx = ret;
    return 0;

err:
    av_freep(&ret->inputs);
    av_freep(&ret->input_pads);
    ret->nb_inputs = 0;
    av_freep(&ret->outputs);
    av_freep(&ret->output_pads);
    ret->nb_outputs = 0;
    av_freep(&ret->priv);
    av_free(ret);
    return AVERROR(ENOMEM);
}

void avfilter_free(AVFilterContext *filter)
{
    int i;
    AVFilterLink *link;

    if (!filter)
        return;

    if (filter->filter->uninit)
        filter->filter->uninit(filter);

    for (i = 0; i < filter->nb_inputs; i++) {
        if ((link = filter->inputs[i])) {
            if (link->src)
                link->src->outputs[link->srcpad - link->src->output_pads] = NULL;
            ff_formats_unref(&link->in_formats);
            ff_formats_unref(&link->out_formats);
            ff_formats_unref(&link->in_samplerates);
            ff_formats_unref(&link->out_samplerates);
            ff_channel_layouts_unref(&link->in_channel_layouts);
            ff_channel_layouts_unref(&link->out_channel_layouts);
        }
        avfilter_link_free(&link);
    }
    for (i = 0; i < filter->nb_outputs; i++) {
        if ((link = filter->outputs[i])) {
            if (link->dst)
                link->dst->inputs[link->dstpad - link->dst->input_pads] = NULL;
            ff_formats_unref(&link->in_formats);
            ff_formats_unref(&link->out_formats);
            ff_formats_unref(&link->in_samplerates);
            ff_formats_unref(&link->out_samplerates);
            ff_channel_layouts_unref(&link->in_channel_layouts);
            ff_channel_layouts_unref(&link->out_channel_layouts);
        }
        avfilter_link_free(&link);
    }

    av_freep(&filter->name);
    av_freep(&filter->input_pads);
    av_freep(&filter->output_pads);
    av_freep(&filter->inputs);
    av_freep(&filter->outputs);
    av_freep(&filter->priv);
    while(filter->command_queue){
        ff_command_queue_pop(filter);
    }
    av_free(filter);
}

int avfilter_init_filter(AVFilterContext *filter, const char *args, void *opaque)
{
    int ret=0;

    if (filter->filter->init_opaque)
        ret = filter->filter->init_opaque(filter, args, opaque);
    else if (filter->filter->init)
        ret = filter->filter->init(filter, args);
    return ret;
}

const char *avfilter_pad_get_name(AVFilterPad *pads, int pad_idx)
{
    return pads[pad_idx].name;
}

enum AVMediaType avfilter_pad_get_type(AVFilterPad *pads, int pad_idx)
{
    return pads[pad_idx].type;
}<|MERGE_RESOLUTION|>--- conflicted
+++ resolved
@@ -19,12 +19,7 @@
  * Foundation, Inc., 51 Franklin Street, Fifth Floor, Boston, MA 02110-1301 USA
  */
 
-<<<<<<< HEAD
-=======
-/* #define DEBUG */
-
 #include "libavutil/common.h"
->>>>>>> 232e35de
 #include "libavutil/pixdesc.h"
 #include "libavutil/rational.h"
 #include "libavutil/audioconvert.h"
