include $(SUBDIR)../config.mak

NAME = avfilter
FFLIBS = avutil
FFLIBS-$(CONFIG_ACONVERT_FILTER)             += swresample
FFLIBS-$(CONFIG_AMOVIE_FILTER)               += avformat avcodec
FFLIBS-$(CONFIG_ARESAMPLE_FILTER)            += swresample
FFLIBS-$(CONFIG_ASYNCTS_FILTER)              += avresample
FFLIBS-$(CONFIG_ATEMPO_FILTER)               += avcodec
FFLIBS-$(CONFIG_DECIMATE_FILTER)             += avcodec
FFLIBS-$(CONFIG_DESHAKE_FILTER)              += avcodec
FFLIBS-$(CONFIG_ELBG_FILTER)                 += avcodec
FFLIBS-$(CONFIG_MCDEINT_FILTER)              += avcodec
FFLIBS-$(CONFIG_MOVIE_FILTER)                += avformat avcodec
FFLIBS-$(CONFIG_MP_FILTER)                   += avcodec
FFLIBS-$(CONFIG_PAN_FILTER)                  += swresample
FFLIBS-$(CONFIG_PP_FILTER)                   += postproc
FFLIBS-$(CONFIG_REMOVELOGO_FILTER)           += avformat avcodec swscale
FFLIBS-$(CONFIG_RESAMPLE_FILTER)             += avresample
FFLIBS-$(CONFIG_SAB_FILTER)                  += swscale
FFLIBS-$(CONFIG_SCALE_FILTER)                += swscale
FFLIBS-$(CONFIG_SHOWSPECTRUM_FILTER)         += avcodec
FFLIBS-$(CONFIG_SMARTBLUR_FILTER)            += swscale
FFLIBS-$(CONFIG_SUBTITLES_FILTER)            += avformat avcodec
EBUR128LIBS-$(CONFIG_SWRESAMPLE)              = swresample
FFLIBS-$(CONFIG_EBUR128_FILTER)              += $(EBUR128LIBS-yes)

HEADERS = asrc_abuffer.h                                                \
          avcodec.h                                                     \
          avfilter.h                                                    \
          avfiltergraph.h                                               \
          buffersink.h                                                  \
          buffersrc.h                                                   \
          version.h                                                     \

OBJS = allfilters.o                                                     \
       audio.o                                                          \
       avfilter.o                                                       \
       avfiltergraph.o                                                  \
       buffer.o                                                         \
       buffersink.o                                                     \
       buffersrc.o                                                      \
       drawutils.o                                                      \
       fifo.o                                                           \
       formats.o                                                        \
       graphdump.o                                                      \
       graphparser.o                                                    \
       opencl_allkernels.o                                              \
       transform.o                                                      \
       video.o                                                          \


OBJS-$(CONFIG_AVCODEC)                       += avcodec.o

OBJS-$(CONFIG_ACONVERT_FILTER)               += af_aconvert.o
OBJS-$(CONFIG_ADELAY_FILTER)                 += af_adelay.o
OBJS-$(CONFIG_AECHO_FILTER)                  += af_aecho.o
OBJS-$(CONFIG_AEVAL_FILTER)                  += aeval.o
OBJS-$(CONFIG_AFADE_FILTER)                  += af_afade.o
OBJS-$(CONFIG_AFORMAT_FILTER)                += af_aformat.o
OBJS-$(CONFIG_AINTERLEAVE_FILTER)            += f_interleave.o
OBJS-$(CONFIG_ALLPASS_FILTER)                += af_biquads.o
OBJS-$(CONFIG_AMERGE_FILTER)                 += af_amerge.o
OBJS-$(CONFIG_AMIX_FILTER)                   += af_amix.o
OBJS-$(CONFIG_ANULL_FILTER)                  += af_anull.o
OBJS-$(CONFIG_APAD_FILTER)                   += af_apad.o
OBJS-$(CONFIG_APERMS_FILTER)                 += f_perms.o
OBJS-$(CONFIG_APHASER_FILTER)                += af_aphaser.o
OBJS-$(CONFIG_ARESAMPLE_FILTER)              += af_aresample.o
OBJS-$(CONFIG_ASELECT_FILTER)                += f_select.o
OBJS-$(CONFIG_ASENDCMD_FILTER)               += f_sendcmd.o
OBJS-$(CONFIG_ASETNSAMPLES_FILTER)           += af_asetnsamples.o
OBJS-$(CONFIG_ASETPTS_FILTER)                += setpts.o
OBJS-$(CONFIG_ASETRATE_FILTER)               += af_asetrate.o
OBJS-$(CONFIG_ASETTB_FILTER)                 += f_settb.o
OBJS-$(CONFIG_ASHOWINFO_FILTER)              += af_ashowinfo.o
OBJS-$(CONFIG_ASPLIT_FILTER)                 += split.o
OBJS-$(CONFIG_ASTATS_FILTER)                 += af_astats.o
OBJS-$(CONFIG_ASTREAMSYNC_FILTER)            += af_astreamsync.o
OBJS-$(CONFIG_ASYNCTS_FILTER)                += af_asyncts.o
OBJS-$(CONFIG_ATEMPO_FILTER)                 += af_atempo.o
OBJS-$(CONFIG_ATRIM_FILTER)                  += trim.o
OBJS-$(CONFIG_AZMQ_FILTER)                   += f_zmq.o
OBJS-$(CONFIG_BANDPASS_FILTER)               += af_biquads.o
OBJS-$(CONFIG_BANDREJECT_FILTER)             += af_biquads.o
OBJS-$(CONFIG_BASS_FILTER)                   += af_biquads.o
OBJS-$(CONFIG_BIQUAD_FILTER)                 += af_biquads.o
OBJS-$(CONFIG_CHANNELMAP_FILTER)             += af_channelmap.o
OBJS-$(CONFIG_CHANNELSPLIT_FILTER)           += af_channelsplit.o
OBJS-$(CONFIG_COMPAND_FILTER)                += af_compand.o
<<<<<<< HEAD
OBJS-$(CONFIG_EARWAX_FILTER)                 += af_earwax.o
OBJS-$(CONFIG_EBUR128_FILTER)                += f_ebur128.o
OBJS-$(CONFIG_EQUALIZER_FILTER)              += af_biquads.o
OBJS-$(CONFIG_HIGHPASS_FILTER)               += af_biquads.o
=======
>>>>>>> 738f8358
OBJS-$(CONFIG_JOIN_FILTER)                   += af_join.o
OBJS-$(CONFIG_LADSPA_FILTER)                 += af_ladspa.o
OBJS-$(CONFIG_LOWPASS_FILTER)                += af_biquads.o
OBJS-$(CONFIG_PAN_FILTER)                    += af_pan.o
OBJS-$(CONFIG_REPLAYGAIN_FILTER)             += af_replaygain.o
OBJS-$(CONFIG_RESAMPLE_FILTER)               += af_resample.o
OBJS-$(CONFIG_SILENCEDETECT_FILTER)          += af_silencedetect.o
OBJS-$(CONFIG_TREBLE_FILTER)                 += af_biquads.o
OBJS-$(CONFIG_VOLUME_FILTER)                 += af_volume.o
OBJS-$(CONFIG_VOLUMEDETECT_FILTER)           += af_volumedetect.o

OBJS-$(CONFIG_AEVALSRC_FILTER)               += aeval.o
OBJS-$(CONFIG_ANULLSRC_FILTER)               += asrc_anullsrc.o
OBJS-$(CONFIG_FLITE_FILTER)                  += asrc_flite.o
OBJS-$(CONFIG_SINE_FILTER)                   += asrc_sine.o

OBJS-$(CONFIG_ANULLSINK_FILTER)              += asink_anullsink.o

OBJS-$(CONFIG_ASS_FILTER)                    += vf_subtitles.o
OBJS-$(CONFIG_ALPHAEXTRACT_FILTER)           += vf_extractplanes.o
OBJS-$(CONFIG_ALPHAMERGE_FILTER)             += vf_alphamerge.o
OBJS-$(CONFIG_BBOX_FILTER)                   += bbox.o vf_bbox.o
OBJS-$(CONFIG_BLACKDETECT_FILTER)            += vf_blackdetect.o
OBJS-$(CONFIG_BLACKFRAME_FILTER)             += vf_blackframe.o
OBJS-$(CONFIG_BLEND_FILTER)                  += vf_blend.o dualinput.o framesync.o
OBJS-$(CONFIG_BOXBLUR_FILTER)                += vf_boxblur.o
OBJS-$(CONFIG_COLORBALANCE_FILTER)           += vf_colorbalance.o
OBJS-$(CONFIG_COLORCHANNELMIXER_FILTER)      += vf_colorchannelmixer.o
OBJS-$(CONFIG_COLORMATRIX_FILTER)            += vf_colormatrix.o
OBJS-$(CONFIG_COPY_FILTER)                   += vf_copy.o
OBJS-$(CONFIG_CROP_FILTER)                   += vf_crop.o
OBJS-$(CONFIG_CROPDETECT_FILTER)             += vf_cropdetect.o
OBJS-$(CONFIG_CURVES_FILTER)                 += vf_curves.o
OBJS-$(CONFIG_DCTDNOIZ_FILTER)               += vf_dctdnoiz.o
OBJS-$(CONFIG_DECIMATE_FILTER)               += vf_decimate.o
OBJS-$(CONFIG_DEJUDDER_FILTER)               += vf_dejudder.o
OBJS-$(CONFIG_DELOGO_FILTER)                 += vf_delogo.o
OBJS-$(CONFIG_DESHAKE_FILTER)                += vf_deshake.o
OBJS-$(CONFIG_DRAWBOX_FILTER)                += vf_drawbox.o
OBJS-$(CONFIG_DRAWGRID_FILTER)               += vf_drawbox.o
OBJS-$(CONFIG_DRAWTEXT_FILTER)               += vf_drawtext.o
OBJS-$(CONFIG_ELBG_FILTER)                   += vf_elbg.o
OBJS-$(CONFIG_EDGEDETECT_FILTER)             += vf_edgedetect.o
OBJS-$(CONFIG_EXTRACTPLANES_FILTER)          += vf_extractplanes.o
OBJS-$(CONFIG_FADE_FILTER)                   += vf_fade.o
OBJS-$(CONFIG_FIELD_FILTER)                  += vf_field.o
OBJS-$(CONFIG_FIELDMATCH_FILTER)             += vf_fieldmatch.o
OBJS-$(CONFIG_FIELDORDER_FILTER)             += vf_fieldorder.o
OBJS-$(CONFIG_FORMAT_FILTER)                 += vf_format.o
OBJS-$(CONFIG_FRAMESTEP_FILTER)              += vf_framestep.o
OBJS-$(CONFIG_FPS_FILTER)                    += vf_fps.o
OBJS-$(CONFIG_FRAMEPACK_FILTER)              += vf_framepack.o
OBJS-$(CONFIG_FREI0R_FILTER)                 += vf_frei0r.o
OBJS-$(CONFIG_GEQ_FILTER)                    += vf_geq.o
OBJS-$(CONFIG_GRADFUN_FILTER)                += vf_gradfun.o
OBJS-$(CONFIG_HALDCLUT_FILTER)               += vf_lut3d.o dualinput.o framesync.o
OBJS-$(CONFIG_HFLIP_FILTER)                  += vf_hflip.o
OBJS-$(CONFIG_HISTEQ_FILTER)                 += vf_histeq.o
OBJS-$(CONFIG_HISTOGRAM_FILTER)              += vf_histogram.o
OBJS-$(CONFIG_HQDN3D_FILTER)                 += vf_hqdn3d.o
OBJS-$(CONFIG_HUE_FILTER)                    += vf_hue.o
OBJS-$(CONFIG_IDET_FILTER)                   += vf_idet.o
OBJS-$(CONFIG_IL_FILTER)                     += vf_il.o
OBJS-$(CONFIG_INTERLACE_FILTER)              += vf_interlace.o
OBJS-$(CONFIG_INTERLEAVE_FILTER)             += f_interleave.o
OBJS-$(CONFIG_KERNDEINT_FILTER)              += vf_kerndeint.o
OBJS-$(CONFIG_LUT3D_FILTER)                  += vf_lut3d.o
OBJS-$(CONFIG_LUT_FILTER)                    += vf_lut.o
OBJS-$(CONFIG_LUTRGB_FILTER)                 += vf_lut.o
OBJS-$(CONFIG_LUTYUV_FILTER)                 += vf_lut.o
OBJS-$(CONFIG_MCDEINT_FILTER)                += vf_mcdeint.o
OBJS-$(CONFIG_MERGEPLANES_FILTER)            += vf_mergeplanes.o framesync.o
OBJS-$(CONFIG_MP_FILTER)                     += vf_mp.o
OBJS-$(CONFIG_MPDECIMATE_FILTER)             += vf_mpdecimate.o
OBJS-$(CONFIG_NEGATE_FILTER)                 += vf_lut.o
OBJS-$(CONFIG_NOFORMAT_FILTER)               += vf_format.o
OBJS-$(CONFIG_NOISE_FILTER)                  += vf_noise.o
OBJS-$(CONFIG_NULL_FILTER)                   += vf_null.o
OBJS-$(CONFIG_OCV_FILTER)                    += vf_libopencv.o
OBJS-$(CONFIG_OPENCL)                        += deshake_opencl.o unsharp_opencl.o
OBJS-$(CONFIG_OVERLAY_FILTER)                += vf_overlay.o dualinput.o framesync.o
OBJS-$(CONFIG_OWDENOISE_FILTER)              += vf_owdenoise.o
OBJS-$(CONFIG_PAD_FILTER)                    += vf_pad.o
OBJS-$(CONFIG_PERMS_FILTER)                  += f_perms.o
OBJS-$(CONFIG_PERSPECTIVE_FILTER)            += vf_perspective.o
OBJS-$(CONFIG_PHASE_FILTER)                  += vf_phase.o
OBJS-$(CONFIG_PIXDESCTEST_FILTER)            += vf_pixdesctest.o
OBJS-$(CONFIG_PP_FILTER)                     += vf_pp.o
OBJS-$(CONFIG_PSNR_FILTER)                   += vf_psnr.o dualinput.o framesync.o
OBJS-$(CONFIG_PULLUP_FILTER)                 += vf_pullup.o
OBJS-$(CONFIG_REMOVELOGO_FILTER)             += bbox.o lswsutils.o lavfutils.o vf_removelogo.o
OBJS-$(CONFIG_ROTATE_FILTER)                 += vf_rotate.o
OBJS-$(CONFIG_SEPARATEFIELDS_FILTER)         += vf_separatefields.o
OBJS-$(CONFIG_SAB_FILTER)                    += vf_sab.o
OBJS-$(CONFIG_SCALE_FILTER)                  += vf_scale.o
OBJS-$(CONFIG_SELECT_FILTER)                 += f_select.o
OBJS-$(CONFIG_SENDCMD_FILTER)                += f_sendcmd.o
OBJS-$(CONFIG_SETDAR_FILTER)                 += vf_aspect.o
OBJS-$(CONFIG_SETFIELD_FILTER)               += vf_setfield.o
OBJS-$(CONFIG_SETPTS_FILTER)                 += setpts.o
OBJS-$(CONFIG_SETSAR_FILTER)                 += vf_aspect.o
OBJS-$(CONFIG_SETTB_FILTER)                  += f_settb.o
OBJS-$(CONFIG_SHOWINFO_FILTER)               += vf_showinfo.o
OBJS-$(CONFIG_SMARTBLUR_FILTER)              += vf_smartblur.o
OBJS-$(CONFIG_SPLIT_FILTER)                  += split.o
OBJS-$(CONFIG_SPP_FILTER)                    += vf_spp.o
OBJS-$(CONFIG_STEREO3D_FILTER)               += vf_stereo3d.o
OBJS-$(CONFIG_SUBTITLES_FILTER)              += vf_subtitles.o
OBJS-$(CONFIG_SUPER2XSAI_FILTER)             += vf_super2xsai.o
OBJS-$(CONFIG_SWAPUV_FILTER)                 += vf_swapuv.o
OBJS-$(CONFIG_TELECINE_FILTER)               += vf_telecine.o
OBJS-$(CONFIG_THUMBNAIL_FILTER)              += vf_thumbnail.o
OBJS-$(CONFIG_TILE_FILTER)                   += vf_tile.o
OBJS-$(CONFIG_TINTERLACE_FILTER)             += vf_tinterlace.o
OBJS-$(CONFIG_TRANSPOSE_FILTER)              += vf_transpose.o
OBJS-$(CONFIG_TRIM_FILTER)                   += trim.o
OBJS-$(CONFIG_UNSHARP_FILTER)                += vf_unsharp.o
OBJS-$(CONFIG_VFLIP_FILTER)                  += vf_vflip.o
OBJS-$(CONFIG_VIDSTABDETECT_FILTER)          += vidstabutils.o vf_vidstabdetect.o
OBJS-$(CONFIG_VIDSTABTRANSFORM_FILTER)       += vidstabutils.o vf_vidstabtransform.o
OBJS-$(CONFIG_VIGNETTE_FILTER)               += vf_vignette.o
OBJS-$(CONFIG_W3FDIF_FILTER)                 += vf_w3fdif.o
OBJS-$(CONFIG_YADIF_FILTER)                  += vf_yadif.o
OBJS-$(CONFIG_ZMQ_FILTER)                    += f_zmq.o

OBJS-$(CONFIG_CELLAUTO_FILTER)               += vsrc_cellauto.o
OBJS-$(CONFIG_COLOR_FILTER)                  += vsrc_testsrc.o
OBJS-$(CONFIG_FREI0R_SRC_FILTER)             += vf_frei0r.o
OBJS-$(CONFIG_HALDCLUTSRC_FILTER)            += vsrc_testsrc.o
OBJS-$(CONFIG_LIFE_FILTER)                   += vsrc_life.o
OBJS-$(CONFIG_MANDELBROT_FILTER)             += vsrc_mandelbrot.o
OBJS-$(CONFIG_MPTESTSRC_FILTER)              += vsrc_mptestsrc.o
OBJS-$(CONFIG_NULLSRC_FILTER)                += vsrc_testsrc.o
OBJS-$(CONFIG_RGBTESTSRC_FILTER)             += vsrc_testsrc.o
OBJS-$(CONFIG_SMPTEBARS_FILTER)              += vsrc_testsrc.o
OBJS-$(CONFIG_SMPTEHDBARS_FILTER)            += vsrc_testsrc.o
OBJS-$(CONFIG_TESTSRC_FILTER)                += vsrc_testsrc.o

OBJS-$(CONFIG_NULLSINK_FILTER)               += vsink_nullsink.o

OBJS-$(CONFIG_MP_FILTER) += libmpcodecs/mp_image.o
OBJS-$(CONFIG_MP_FILTER) += libmpcodecs/img_format.o
OBJS-$(CONFIG_MP_FILTER) += libmpcodecs/vf_eq2.o
OBJS-$(CONFIG_MP_FILTER) += libmpcodecs/vf_eq.o
OBJS-$(CONFIG_MP_FILTER) += libmpcodecs/vf_fspp.o
OBJS-$(CONFIG_MP_FILTER) += libmpcodecs/vf_ilpack.o
OBJS-$(CONFIG_MP_FILTER) += libmpcodecs/vf_pp7.o
OBJS-$(CONFIG_MP_FILTER) += libmpcodecs/vf_softpulldown.o
OBJS-$(CONFIG_MP_FILTER) += libmpcodecs/vf_uspp.o

# multimedia filters
OBJS-$(CONFIG_AVECTORSCOPE_FILTER)           += avf_avectorscope.o
OBJS-$(CONFIG_CONCAT_FILTER)                 += avf_concat.o
OBJS-$(CONFIG_SHOWSPECTRUM_FILTER)           += avf_showspectrum.o
OBJS-$(CONFIG_SHOWWAVES_FILTER)              += avf_showwaves.o

# multimedia sources
OBJS-$(CONFIG_AMOVIE_FILTER)                 += src_movie.o
OBJS-$(CONFIG_MOVIE_FILTER)                  += src_movie.o

# Windows resource file
SLIBOBJS-$(HAVE_GNU_WINDRES)                 += avfilterres.o

SKIPHEADERS-$(CONFIG_LIBVIDSTAB)             += vidstabutils.h
SKIPHEADERS-$(CONFIG_OPENCL)                 += opencl_internal.h deshake_opencl_kernel.h unsharp_opencl_kernel.h

OBJS-$(HAVE_THREADS)                         += pthread.o

TOOLS     = graph2dot
TESTPROGS = drawutils filtfmts formats

TOOLS-$(CONFIG_LIBZMQ) += zmqsend

clean::
	$(RM) $(CLEANSUFFIXES:%=libavfilter/libmpcodecs/%)<|MERGE_RESOLUTION|>--- conflicted
+++ resolved
@@ -88,13 +88,11 @@
 OBJS-$(CONFIG_CHANNELMAP_FILTER)             += af_channelmap.o
 OBJS-$(CONFIG_CHANNELSPLIT_FILTER)           += af_channelsplit.o
 OBJS-$(CONFIG_COMPAND_FILTER)                += af_compand.o
-<<<<<<< HEAD
+OBJS-$(CONFIG_COMPAND_FORK_FILTER)           += af_compand_fork.o
 OBJS-$(CONFIG_EARWAX_FILTER)                 += af_earwax.o
 OBJS-$(CONFIG_EBUR128_FILTER)                += f_ebur128.o
 OBJS-$(CONFIG_EQUALIZER_FILTER)              += af_biquads.o
 OBJS-$(CONFIG_HIGHPASS_FILTER)               += af_biquads.o
-=======
->>>>>>> 738f8358
 OBJS-$(CONFIG_JOIN_FILTER)                   += af_join.o
 OBJS-$(CONFIG_LADSPA_FILTER)                 += af_ladspa.o
 OBJS-$(CONFIG_LOWPASS_FILTER)                += af_biquads.o
