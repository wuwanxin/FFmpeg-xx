include config.mak

vpath %.c    $(SRC_PATH)
vpath %.h    $(SRC_PATH)
vpath %.S    $(SRC_PATH)
vpath %.asm  $(SRC_PATH)
vpath %.v    $(SRC_PATH)
vpath %.texi $(SRC_PATH)

PROGS-$(CONFIG_FFMPEG)   += ffmpeg
PROGS-$(CONFIG_FFPLAY)   += ffplay
PROGS-$(CONFIG_FFPROBE)  += ffprobe
PROGS-$(CONFIG_FFSERVER) += ffserver

PROGS      := $(PROGS-yes:%=%$(EXESUF))
PROGS_G     = $(PROGS-yes:%=%_g$(EXESUF))
OBJS        = $(PROGS-yes:%=%.o) cmdutils.o
TOOLS       = $(addprefix tools/, $(addsuffix $(EXESUF), cws2fws graph2dot lavfi-showfiltfmts pktdumper probetest qt-faststart trasher))
TESTTOOLS   = audiogen videogen rotozoom tiny_psnr base64
HOSTPROGS  := $(TESTTOOLS:%=tests/%)

BASENAMES   = ffmpeg ffplay ffprobe ffserver
ALLPROGS    = $(BASENAMES:%=%$(EXESUF))
ALLPROGS_G  = $(BASENAMES:%=%_g$(EXESUF))
ALLMANPAGES = $(BASENAMES:%=%.1)

ALLFFLIBS = avcodec avdevice avfilter avformat avutil postproc swscale

FFLIBS-$(CONFIG_AVDEVICE) += avdevice
FFLIBS-$(CONFIG_AVFILTER) += avfilter
FFLIBS-$(CONFIG_AVFORMAT) += avformat
FFLIBS-$(CONFIG_AVCODEC)  += avcodec
FFLIBS-$(CONFIG_POSTPROC) += postproc
FFLIBS-$(CONFIG_SWSCALE)  += swscale

FFLIBS := avutil

DATA_FILES := $(wildcard $(SRC_PATH)/ffpresets/*.ffpreset)

SKIPHEADERS = cmdutils_common_opts.h

<<<<<<< HEAD
MAIN_MAKEFILE=1
include common.mak
=======
include $(SRC_PATH)/common.mak
>>>>>>> 4578435f

FF_LDFLAGS   := $(FFLDFLAGS)
FF_EXTRALIBS := $(FFEXTRALIBS)
FF_DEP_LIBS  := $(DEP_LIBS)

all: $(FF_DEP_LIBS) $(PROGS)

$(PROGS): %$(EXESUF): %_g$(EXESUF)
	$(CP) $< $@
	$(STRIP) $@

config.h: .config
.config: $(wildcard $(FFLIBS:%=$(SRC_PATH)/lib%/all*.c))
	@-tput bold 2>/dev/null
	@-printf '\nWARNING: $(?F) newer than config.h, rerun configure\n\n'
	@-tput sgr0 2>/dev/null

SUBDIR_VARS := OBJS FFLIBS CLEANFILES DIRS TESTPROGS EXAMPLES SKIPHEADERS \
               ALTIVEC-OBJS MMX-OBJS NEON-OBJS X86-OBJS YASM-OBJS-FFT YASM-OBJS \
               HOSTPROGS BUILT_HEADERS TESTOBJS ARCH_HEADERS ARMV6-OBJS

define RESET
$(1) :=
$(1)-yes :=
endef

define DOSUBDIR
$(foreach V,$(SUBDIR_VARS),$(eval $(call RESET,$(V))))
SUBDIR := $(1)/
include $(SRC_PATH)/$(1)/Makefile
endef

$(foreach D,$(FFLIBS),$(eval $(call DOSUBDIR,lib$(D))))

ffplay.o: CFLAGS += $(SDL_CFLAGS)
ffplay_g$(EXESUF): FF_EXTRALIBS += $(SDL_LIBS)
ffserver_g$(EXESUF): FF_LDFLAGS += $(FFSERVERLDFLAGS)

%_g$(EXESUF): %.o cmdutils.o $(FF_DEP_LIBS)
	$(LD) $(FF_LDFLAGS) -o $@ $< cmdutils.o $(FF_EXTRALIBS)

alltools: $(TOOLS)

tools/%$(EXESUF): tools/%.o
	$(LD) $(FF_LDFLAGS) -o $@ $< $(FF_EXTRALIBS)

tools/%.o: tools/%.c
	$(CC) $(CPPFLAGS) $(CFLAGS) -c $(CC_O) $<

-include $(wildcard tools/*.d)

VERSION_SH  = $(SRC_PATH)/version.sh
GIT_LOG     = $(SRC_PATH)/.git/logs/HEAD

.version: $(wildcard $(GIT_LOG)) $(VERSION_SH) config.mak
.version: M=@

version.h .version:
	$(M)$(VERSION_SH) $(SRC_PATH) version.h $(EXTRA_VERSION)
	$(Q)touch .version

# force version.sh to run whenever version might have changed
-include .version

ifdef PROGS
install: install-progs install-data
endif

install: install-libs install-headers

install-libs: install-libs-yes

install-progs-yes:
install-progs-$(CONFIG_SHARED): install-libs

install-progs: install-progs-yes $(PROGS)
	$(Q)mkdir -p "$(BINDIR)"
	$(INSTALL) -c -m 755 $(PROGS) "$(BINDIR)"

install-data: $(DATA_FILES)
	$(Q)mkdir -p "$(DATADIR)"
	$(INSTALL) -m 644 $(DATA_FILES) "$(DATADIR)"

uninstall: uninstall-libs uninstall-headers uninstall-progs uninstall-data

uninstall-progs:
	$(RM) $(addprefix "$(BINDIR)/", $(ALLPROGS))

uninstall-data:
	$(RM) -r "$(DATADIR)"

clean::
	$(RM) $(ALLPROGS) $(ALLPROGS_G)
	$(RM) $(CLEANSUFFIXES)
	$(RM) $(TOOLS)
	$(RM) $(CLEANSUFFIXES:%=tools/%)

distclean::
	$(RM) $(DISTCLEANSUFFIXES)
	$(RM) config.* .version version.h libavutil/avconfig.h

config:
	$(SRC_PATH)/configure $(value FFMPEG_CONFIGURATION)

check: test

include $(SRC_PATH)/doc/Makefile
include $(SRC_PATH)/tests/Makefile

.PHONY: all alltools *clean check config examples install*
.PHONY: testprogs uninstall*<|MERGE_RESOLUTION|>--- conflicted
+++ resolved
@@ -39,12 +39,8 @@
 
 SKIPHEADERS = cmdutils_common_opts.h
 
-<<<<<<< HEAD
 MAIN_MAKEFILE=1
-include common.mak
-=======
 include $(SRC_PATH)/common.mak
->>>>>>> 4578435f
 
 FF_LDFLAGS   := $(FFLDFLAGS)
 FF_EXTRALIBS := $(FFEXTRALIBS)
