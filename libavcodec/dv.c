--- conflicted
+++ resolved
@@ -274,17 +274,10 @@
         }
 
         /* NOTE: as a trick, we use the fact the no codes are unused
-<<<<<<< HEAD
-           to accelerate the parsing of partial codes */
-        init_vlc(&dv_vlc, TEX_VLC_BITS, j,
-                 new_dv_vlc_len, 1, 1, new_dv_vlc_bits, 2, 2, 0);
-        av_assert1(dv_vlc.table_size == 1184);
-=======
          * to accelerate the parsing of partial codes */
         init_vlc(&dv_vlc, TEX_VLC_BITS, j, new_dv_vlc_len,
                  1, 1, new_dv_vlc_bits, 2, 2, 0);
-        assert(dv_vlc.table_size == 1184);
->>>>>>> ee0ebd3c
+        av_assert1(dv_vlc.table_size == 1184);
 
         for (i = 0; i < dv_vlc.table_size; i++) {
             int code = dv_vlc.table[i][0];
