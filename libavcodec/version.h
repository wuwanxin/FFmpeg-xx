--- conflicted
+++ resolved
@@ -29,13 +29,8 @@
 #include "libavutil/version.h"
 
 #define LIBAVCODEC_VERSION_MAJOR 56
-<<<<<<< HEAD
-#define LIBAVCODEC_VERSION_MINOR  45
-#define LIBAVCODEC_VERSION_MICRO 102
-=======
-#define LIBAVCODEC_VERSION_MINOR 31
-#define LIBAVCODEC_VERSION_MICRO  0
->>>>>>> 08c2d8f0
+#define LIBAVCODEC_VERSION_MINOR  46
+#define LIBAVCODEC_VERSION_MICRO 100
 
 #define LIBAVCODEC_VERSION_INT  AV_VERSION_INT(LIBAVCODEC_VERSION_MAJOR, \
                                                LIBAVCODEC_VERSION_MINOR, \
