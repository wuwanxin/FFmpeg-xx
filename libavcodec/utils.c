--- conflicted
+++ resolved
@@ -1610,29 +1610,20 @@
                                          &tmp);
         else {
             ret = avctx->codec->decode(avctx, picture, got_picture_ptr,
-<<<<<<< HEAD
                                        &tmp);
-            picture->pkt_dts             = avpkt->dts;
+            picture->pkt_dts = avpkt->dts;
 
             if(!avctx->has_b_frames){
                 picture->pkt_pos         = avpkt->pos;
             }
             //FIXME these should be under if(!avctx->has_b_frames)
-            if (!picture->sample_aspect_ratio.num) picture->sample_aspect_ratio = avctx->sample_aspect_ratio;
-            if (!picture->width)                   picture->width               = avctx->width;
-            if (!picture->height)                  picture->height              = avctx->height;
-            if (picture->format == AV_PIX_FMT_NONE)   picture->format              = avctx->pix_fmt;
-=======
-                                       avpkt);
-            picture->pkt_dts = avpkt->dts;
             /* get_buffer is supposed to set frame parameters */
             if (!(avctx->codec->capabilities & CODEC_CAP_DR1)) {
-                picture->sample_aspect_ratio = avctx->sample_aspect_ratio;
-                picture->width               = avctx->width;
-                picture->height              = avctx->height;
-                picture->format              = avctx->pix_fmt;
-            }
->>>>>>> bd255f9f
+                if (!picture->sample_aspect_ratio.num)    picture->sample_aspect_ratio = avctx->sample_aspect_ratio;
+                if (!picture->width)                      picture->width               = avctx->width;
+                if (!picture->height)                     picture->height              = avctx->height;
+                if (picture->format == AV_PIX_FMT_NONE)   picture->format              = avctx->pix_fmt;
+            }
         }
         add_metadata_from_side_data(avctx, picture);
 
