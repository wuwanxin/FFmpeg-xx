/*
 * The simplest mpeg encoder (well, it was the simplest!)
 * Copyright (c) 2000,2001 Fabrice Bellard
 * Copyright (c) 2002-2004 Michael Niedermayer <michaelni@gmx.at>
 *
 * 4MV & hq & B-frame encoding stuff by Michael Niedermayer <michaelni@gmx.at>
 *
 * This file is part of FFmpeg.
 *
 * FFmpeg is free software; you can redistribute it and/or
 * modify it under the terms of the GNU Lesser General Public
 * License as published by the Free Software Foundation; either
 * version 2.1 of the License, or (at your option) any later version.
 *
 * FFmpeg is distributed in the hope that it will be useful,
 * but WITHOUT ANY WARRANTY; without even the implied warranty of
 * MERCHANTABILITY or FITNESS FOR A PARTICULAR PURPOSE.  See the GNU
 * Lesser General Public License for more details.
 *
 * You should have received a copy of the GNU Lesser General Public
 * License along with FFmpeg; if not, write to the Free Software
 * Foundation, Inc., 51 Franklin Street, Fifth Floor, Boston, MA 02110-1301 USA
 */

/**
 * @file
 * The simplest mpeg encoder (well, it was the simplest!).
 */

#include "libavutil/attributes.h"
#include "libavutil/avassert.h"
#include "libavutil/imgutils.h"
#include "libavutil/internal.h"
#include "avcodec.h"
#include "dsputil.h"
#include "h264chroma.h"
#include "internal.h"
#include "mathops.h"
#include "mpegvideo.h"
#include "mjpegenc.h"
#include "msmpeg4.h"
#include "xvmc_internal.h"
#include "thread.h"
#include <limits.h>

static void dct_unquantize_mpeg1_intra_c(MpegEncContext *s,
                                   int16_t *block, int n, int qscale);
static void dct_unquantize_mpeg1_inter_c(MpegEncContext *s,
                                   int16_t *block, int n, int qscale);
static void dct_unquantize_mpeg2_intra_c(MpegEncContext *s,
                                   int16_t *block, int n, int qscale);
static void dct_unquantize_mpeg2_intra_bitexact(MpegEncContext *s,
                                   int16_t *block, int n, int qscale);
static void dct_unquantize_mpeg2_inter_c(MpegEncContext *s,
                                   int16_t *block, int n, int qscale);
static void dct_unquantize_h263_intra_c(MpegEncContext *s,
                                  int16_t *block, int n, int qscale);
static void dct_unquantize_h263_inter_c(MpegEncContext *s,
                                  int16_t *block, int n, int qscale);

static const uint8_t ff_default_chroma_qscale_table[32] = {
//   0   1   2   3   4   5   6   7   8   9  10  11  12  13  14  15
     0,  1,  2,  3,  4,  5,  6,  7,  8,  9, 10, 11, 12, 13, 14, 15,
    16, 17, 18, 19, 20, 21, 22, 23, 24, 25, 26, 27, 28, 29, 30, 31
};

const uint8_t ff_mpeg1_dc_scale_table[128] = {
//  0  1  2  3  4  5  6  7  8  9 10 11 12 13 14 15
    8, 8, 8, 8, 8, 8, 8, 8, 8, 8, 8, 8, 8, 8, 8, 8,
    8, 8, 8, 8, 8, 8, 8, 8, 8, 8, 8, 8, 8, 8, 8, 8,
    8, 8, 8, 8, 8, 8, 8, 8, 8, 8, 8, 8, 8, 8, 8, 8,
    8, 8, 8, 8, 8, 8, 8, 8, 8, 8, 8, 8, 8, 8, 8, 8,
    8, 8, 8, 8, 8, 8, 8, 8, 8, 8, 8, 8, 8, 8, 8, 8,
    8, 8, 8, 8, 8, 8, 8, 8, 8, 8, 8, 8, 8, 8, 8, 8,
    8, 8, 8, 8, 8, 8, 8, 8, 8, 8, 8, 8, 8, 8, 8, 8,
    8, 8, 8, 8, 8, 8, 8, 8, 8, 8, 8, 8, 8, 8, 8, 8,
};

static const uint8_t mpeg2_dc_scale_table1[128] = {
//  0  1  2  3  4  5  6  7  8  9 10 11 12 13 14 15
    4, 4, 4, 4, 4, 4, 4, 4, 4, 4, 4, 4, 4, 4, 4, 4,
    4, 4, 4, 4, 4, 4, 4, 4, 4, 4, 4, 4, 4, 4, 4, 4,
    4, 4, 4, 4, 4, 4, 4, 4, 4, 4, 4, 4, 4, 4, 4, 4,
    4, 4, 4, 4, 4, 4, 4, 4, 4, 4, 4, 4, 4, 4, 4, 4,
    4, 4, 4, 4, 4, 4, 4, 4, 4, 4, 4, 4, 4, 4, 4, 4,
    4, 4, 4, 4, 4, 4, 4, 4, 4, 4, 4, 4, 4, 4, 4, 4,
    4, 4, 4, 4, 4, 4, 4, 4, 4, 4, 4, 4, 4, 4, 4, 4,
    4, 4, 4, 4, 4, 4, 4, 4, 4, 4, 4, 4, 4, 4, 4, 4,
};

static const uint8_t mpeg2_dc_scale_table2[128] = {
//  0  1  2  3  4  5  6  7  8  9 10 11 12 13 14 15
    2, 2, 2, 2, 2, 2, 2, 2, 2, 2, 2, 2, 2, 2, 2, 2,
    2, 2, 2, 2, 2, 2, 2, 2, 2, 2, 2, 2, 2, 2, 2, 2,
    2, 2, 2, 2, 2, 2, 2, 2, 2, 2, 2, 2, 2, 2, 2, 2,
    2, 2, 2, 2, 2, 2, 2, 2, 2, 2, 2, 2, 2, 2, 2, 2,
    2, 2, 2, 2, 2, 2, 2, 2, 2, 2, 2, 2, 2, 2, 2, 2,
    2, 2, 2, 2, 2, 2, 2, 2, 2, 2, 2, 2, 2, 2, 2, 2,
    2, 2, 2, 2, 2, 2, 2, 2, 2, 2, 2, 2, 2, 2, 2, 2,
    2, 2, 2, 2, 2, 2, 2, 2, 2, 2, 2, 2, 2, 2, 2, 2,
};

static const uint8_t mpeg2_dc_scale_table3[128] = {
//  0  1  2  3  4  5  6  7  8  9 10 11 12 13 14 15
    1, 1, 1, 1, 1, 1, 1, 1, 1, 1, 1, 1, 1, 1, 1, 1,
    1, 1, 1, 1, 1, 1, 1, 1, 1, 1, 1, 1, 1, 1, 1, 1,
    1, 1, 1, 1, 1, 1, 1, 1, 1, 1, 1, 1, 1, 1, 1, 1,
    1, 1, 1, 1, 1, 1, 1, 1, 1, 1, 1, 1, 1, 1, 1, 1,
    1, 1, 1, 1, 1, 1, 1, 1, 1, 1, 1, 1, 1, 1, 1, 1,
    1, 1, 1, 1, 1, 1, 1, 1, 1, 1, 1, 1, 1, 1, 1, 1,
    1, 1, 1, 1, 1, 1, 1, 1, 1, 1, 1, 1, 1, 1, 1, 1,
    1, 1, 1, 1, 1, 1, 1, 1, 1, 1, 1, 1, 1, 1, 1, 1,
};

const uint8_t *const ff_mpeg2_dc_scale_table[4] = {
    ff_mpeg1_dc_scale_table,
    mpeg2_dc_scale_table1,
    mpeg2_dc_scale_table2,
    mpeg2_dc_scale_table3,
};

const enum AVPixelFormat ff_pixfmt_list_420[] = {
    AV_PIX_FMT_YUV420P,
    AV_PIX_FMT_NONE
};

static void mpeg_er_decode_mb(void *opaque, int ref, int mv_dir, int mv_type,
                              int (*mv)[2][4][2],
                              int mb_x, int mb_y, int mb_intra, int mb_skipped)
{
    MpegEncContext *s = opaque;

    s->mv_dir     = mv_dir;
    s->mv_type    = mv_type;
    s->mb_intra   = mb_intra;
    s->mb_skipped = mb_skipped;
    s->mb_x       = mb_x;
    s->mb_y       = mb_y;
    memcpy(s->mv, mv, sizeof(*mv));

    ff_init_block_index(s);
    ff_update_block_index(s);

    s->dsp.clear_blocks(s->block[0]);

    s->dest[0] = s->current_picture.f.data[0] + (s->mb_y *  16                       * s->linesize)   + s->mb_x *  16;
    s->dest[1] = s->current_picture.f.data[1] + (s->mb_y * (16 >> s->chroma_y_shift) * s->uvlinesize) + s->mb_x * (16 >> s->chroma_x_shift);
    s->dest[2] = s->current_picture.f.data[2] + (s->mb_y * (16 >> s->chroma_y_shift) * s->uvlinesize) + s->mb_x * (16 >> s->chroma_x_shift);

    if (ref)
        av_log(s->avctx, AV_LOG_DEBUG, "Interlaced error concealment is not fully implemented\n");
    ff_MPV_decode_mb(s, s->block);
}

/* init common dct for both encoder and decoder */
av_cold int ff_dct_common_init(MpegEncContext *s)
{
    ff_dsputil_init(&s->dsp, s->avctx);
    ff_h264chroma_init(&s->h264chroma, 8); //for lowres
    ff_hpeldsp_init(&s->hdsp, s->avctx->flags);
    ff_videodsp_init(&s->vdsp, s->avctx->bits_per_raw_sample);

    s->dct_unquantize_h263_intra = dct_unquantize_h263_intra_c;
    s->dct_unquantize_h263_inter = dct_unquantize_h263_inter_c;
    s->dct_unquantize_mpeg1_intra = dct_unquantize_mpeg1_intra_c;
    s->dct_unquantize_mpeg1_inter = dct_unquantize_mpeg1_inter_c;
    s->dct_unquantize_mpeg2_intra = dct_unquantize_mpeg2_intra_c;
    if (s->flags & CODEC_FLAG_BITEXACT)
        s->dct_unquantize_mpeg2_intra = dct_unquantize_mpeg2_intra_bitexact;
    s->dct_unquantize_mpeg2_inter = dct_unquantize_mpeg2_inter_c;

    if (ARCH_ALPHA)
        ff_MPV_common_init_axp(s);
    if (ARCH_ARM)
        ff_MPV_common_init_arm(s);
    if (ARCH_BFIN)
        ff_MPV_common_init_bfin(s);
    if (ARCH_PPC)
        ff_MPV_common_init_ppc(s);
    if (ARCH_X86)
        ff_MPV_common_init_x86(s);

    /* load & permutate scantables
     * note: only wmv uses different ones
     */
    if (s->alternate_scan) {
        ff_init_scantable(s->dsp.idct_permutation, &s->inter_scantable  , ff_alternate_vertical_scan);
        ff_init_scantable(s->dsp.idct_permutation, &s->intra_scantable  , ff_alternate_vertical_scan);
    } else {
        ff_init_scantable(s->dsp.idct_permutation, &s->inter_scantable  , ff_zigzag_direct);
        ff_init_scantable(s->dsp.idct_permutation, &s->intra_scantable  , ff_zigzag_direct);
    }
    ff_init_scantable(s->dsp.idct_permutation, &s->intra_h_scantable, ff_alternate_horizontal_scan);
    ff_init_scantable(s->dsp.idct_permutation, &s->intra_v_scantable, ff_alternate_vertical_scan);

    return 0;
}

int ff_mpv_frame_size_alloc(MpegEncContext *s, int linesize)
{
    int alloc_size = FFALIGN(FFABS(linesize) + 64, 32);

    // edge emu needs blocksize + filter length - 1
    // (= 17x17 for  halfpel / 21x21 for  h264)
    // VC1 computes luma and chroma simultaneously and needs 19X19 + 9x9
    // at uvlinesize. It supports only YUV420 so 24x24 is enough
    // linesize * interlaced * MBsize
    FF_ALLOCZ_OR_GOTO(s->avctx, s->edge_emu_buffer, alloc_size * 4 * 24,
                      fail);

    FF_ALLOCZ_OR_GOTO(s->avctx, s->me.scratchpad, alloc_size * 4 * 16 * 2,
                      fail)
    s->me.temp         = s->me.scratchpad;
    s->rd_scratchpad   = s->me.scratchpad;
    s->b_scratchpad    = s->me.scratchpad;
    s->obmc_scratchpad = s->me.scratchpad + 16;

    return 0;
fail:
    av_freep(&s->edge_emu_buffer);
    return AVERROR(ENOMEM);
}

/**
 * Allocate a frame buffer
 */
static int alloc_frame_buffer(MpegEncContext *s, Picture *pic)
{
    int r, ret;

    pic->tf.f = &pic->f;
    if (s->codec_id != AV_CODEC_ID_WMV3IMAGE &&
        s->codec_id != AV_CODEC_ID_VC1IMAGE  &&
        s->codec_id != AV_CODEC_ID_MSS2)
        r = ff_thread_get_buffer(s->avctx, &pic->tf,
                                 pic->reference ? AV_GET_BUFFER_FLAG_REF : 0);
    else {
        pic->f.width  = s->avctx->width;
        pic->f.height = s->avctx->height;
        pic->f.format = s->avctx->pix_fmt;
        r = avcodec_default_get_buffer2(s->avctx, &pic->f, 0);
    }

    if (r < 0 || !pic->f.buf[0]) {
        av_log(s->avctx, AV_LOG_ERROR, "get_buffer() failed (%d %p)\n",
               r, pic->f.data[0]);
        return -1;
    }

    if (s->avctx->hwaccel) {
        assert(!pic->hwaccel_picture_private);
        if (s->avctx->hwaccel->priv_data_size) {
            pic->hwaccel_priv_buf = av_buffer_allocz(s->avctx->hwaccel->priv_data_size);
            if (!pic->hwaccel_priv_buf) {
                av_log(s->avctx, AV_LOG_ERROR, "alloc_frame_buffer() failed (hwaccel private data allocation)\n");
                return -1;
            }
            pic->hwaccel_picture_private = pic->hwaccel_priv_buf->data;
        }
    }

    if (s->linesize && (s->linesize   != pic->f.linesize[0] ||
                        s->uvlinesize != pic->f.linesize[1])) {
        av_log(s->avctx, AV_LOG_ERROR,
               "get_buffer() failed (stride changed)\n");
        ff_mpeg_unref_picture(s, pic);
        return -1;
    }

    if (pic->f.linesize[1] != pic->f.linesize[2]) {
        av_log(s->avctx, AV_LOG_ERROR,
               "get_buffer() failed (uv stride mismatch)\n");
        ff_mpeg_unref_picture(s, pic);
        return -1;
    }

    if (!s->edge_emu_buffer &&
        (ret = ff_mpv_frame_size_alloc(s, pic->f.linesize[0])) < 0) {
        av_log(s->avctx, AV_LOG_ERROR,
               "get_buffer() failed to allocate context scratch buffers.\n");
        ff_mpeg_unref_picture(s, pic);
        return ret;
    }

    return 0;
}

static void free_picture_tables(Picture *pic)
{
    int i;

    pic->alloc_mb_width  =
    pic->alloc_mb_height = 0;

    av_buffer_unref(&pic->mb_var_buf);
    av_buffer_unref(&pic->mc_mb_var_buf);
    av_buffer_unref(&pic->mb_mean_buf);
    av_buffer_unref(&pic->mbskip_table_buf);
    av_buffer_unref(&pic->qscale_table_buf);
    av_buffer_unref(&pic->mb_type_buf);

    for (i = 0; i < 2; i++) {
        av_buffer_unref(&pic->motion_val_buf[i]);
        av_buffer_unref(&pic->ref_index_buf[i]);
    }
}

static int alloc_picture_tables(MpegEncContext *s, Picture *pic)
{
    const int big_mb_num    = s->mb_stride * (s->mb_height + 1) + 1;
    const int mb_array_size = s->mb_stride * s->mb_height;
    const int b8_array_size = s->b8_stride * s->mb_height * 2;
    int i;


    pic->mbskip_table_buf = av_buffer_allocz(mb_array_size + 2);
    pic->qscale_table_buf = av_buffer_allocz(big_mb_num + s->mb_stride);
    pic->mb_type_buf      = av_buffer_allocz((big_mb_num + s->mb_stride) *
                                             sizeof(uint32_t));
    if (!pic->mbskip_table_buf || !pic->qscale_table_buf || !pic->mb_type_buf)
        return AVERROR(ENOMEM);

    if (s->encoding) {
        pic->mb_var_buf    = av_buffer_allocz(mb_array_size * sizeof(int16_t));
        pic->mc_mb_var_buf = av_buffer_allocz(mb_array_size * sizeof(int16_t));
        pic->mb_mean_buf   = av_buffer_allocz(mb_array_size);
        if (!pic->mb_var_buf || !pic->mc_mb_var_buf || !pic->mb_mean_buf)
            return AVERROR(ENOMEM);
    }

    if (s->out_format == FMT_H263 || s->encoding || s->avctx->debug_mv) {
        int mv_size        = 2 * (b8_array_size + 4) * sizeof(int16_t);
        int ref_index_size = 4 * mb_array_size;

        for (i = 0; mv_size && i < 2; i++) {
            pic->motion_val_buf[i] = av_buffer_allocz(mv_size);
            pic->ref_index_buf[i]  = av_buffer_allocz(ref_index_size);
            if (!pic->motion_val_buf[i] || !pic->ref_index_buf[i])
                return AVERROR(ENOMEM);
        }
    }

    pic->alloc_mb_width  = s->mb_width;
    pic->alloc_mb_height = s->mb_height;

    return 0;
}

static int make_tables_writable(Picture *pic)
{
    int ret, i;
#define MAKE_WRITABLE(table) \
do {\
    if (pic->table &&\
       (ret = av_buffer_make_writable(&pic->table)) < 0)\
    return ret;\
} while (0)

    MAKE_WRITABLE(mb_var_buf);
    MAKE_WRITABLE(mc_mb_var_buf);
    MAKE_WRITABLE(mb_mean_buf);
    MAKE_WRITABLE(mbskip_table_buf);
    MAKE_WRITABLE(qscale_table_buf);
    MAKE_WRITABLE(mb_type_buf);

    for (i = 0; i < 2; i++) {
        MAKE_WRITABLE(motion_val_buf[i]);
        MAKE_WRITABLE(ref_index_buf[i]);
    }

    return 0;
}

/**
 * Allocate a Picture.
 * The pixels are allocated/set by calling get_buffer() if shared = 0
 */
int ff_alloc_picture(MpegEncContext *s, Picture *pic, int shared)
{
    int i, ret;

    if (pic->qscale_table_buf)
        if (   pic->alloc_mb_width  != s->mb_width
            || pic->alloc_mb_height != s->mb_height)
            free_picture_tables(pic);

    if (shared) {
        av_assert0(pic->f.data[0]);
        pic->shared = 1;
    } else {
        av_assert0(!pic->f.buf[0]);

        if (alloc_frame_buffer(s, pic) < 0)
            return -1;

        s->linesize   = pic->f.linesize[0];
        s->uvlinesize = pic->f.linesize[1];
    }

    if (!pic->qscale_table_buf)
        ret = alloc_picture_tables(s, pic);
    else
        ret = make_tables_writable(pic);
    if (ret < 0)
        goto fail;

    if (s->encoding) {
        pic->mb_var    = (uint16_t*)pic->mb_var_buf->data;
        pic->mc_mb_var = (uint16_t*)pic->mc_mb_var_buf->data;
        pic->mb_mean   = pic->mb_mean_buf->data;
    }

    pic->mbskip_table = pic->mbskip_table_buf->data;
    pic->qscale_table = pic->qscale_table_buf->data + 2 * s->mb_stride + 1;
    pic->mb_type      = (uint32_t*)pic->mb_type_buf->data + 2 * s->mb_stride + 1;

    if (pic->motion_val_buf[0]) {
        for (i = 0; i < 2; i++) {
            pic->motion_val[i] = (int16_t (*)[2])pic->motion_val_buf[i]->data + 4;
            pic->ref_index[i]  = pic->ref_index_buf[i]->data;
        }
    }

    return 0;
fail:
    av_log(s->avctx, AV_LOG_ERROR, "Error allocating a picture.\n");
    ff_mpeg_unref_picture(s, pic);
    free_picture_tables(pic);
    return AVERROR(ENOMEM);
}

/**
 * Deallocate a picture.
 */
void ff_mpeg_unref_picture(MpegEncContext *s, Picture *pic)
{
    int off = offsetof(Picture, mb_mean) + sizeof(pic->mb_mean);

    pic->tf.f = &pic->f;
    /* WM Image / Screen codecs allocate internal buffers with different
     * dimensions / colorspaces; ignore user-defined callbacks for these. */
    if (s->codec_id != AV_CODEC_ID_WMV3IMAGE &&
        s->codec_id != AV_CODEC_ID_VC1IMAGE  &&
        s->codec_id != AV_CODEC_ID_MSS2)
        ff_thread_release_buffer(s->avctx, &pic->tf);
    else
        av_frame_unref(&pic->f);

    av_buffer_unref(&pic->hwaccel_priv_buf);

    if (pic->needs_realloc)
        free_picture_tables(pic);

    memset((uint8_t*)pic + off, 0, sizeof(*pic) - off);
}

static int update_picture_tables(Picture *dst, Picture *src)
{
     int i;

#define UPDATE_TABLE(table)\
do {\
    if (src->table &&\
        (!dst->table || dst->table->buffer != src->table->buffer)) {\
        av_buffer_unref(&dst->table);\
        dst->table = av_buffer_ref(src->table);\
        if (!dst->table) {\
            free_picture_tables(dst);\
            return AVERROR(ENOMEM);\
        }\
    }\
} while (0)

    UPDATE_TABLE(mb_var_buf);
    UPDATE_TABLE(mc_mb_var_buf);
    UPDATE_TABLE(mb_mean_buf);
    UPDATE_TABLE(mbskip_table_buf);
    UPDATE_TABLE(qscale_table_buf);
    UPDATE_TABLE(mb_type_buf);
    for (i = 0; i < 2; i++) {
        UPDATE_TABLE(motion_val_buf[i]);
        UPDATE_TABLE(ref_index_buf[i]);
    }

    dst->mb_var        = src->mb_var;
    dst->mc_mb_var     = src->mc_mb_var;
    dst->mb_mean       = src->mb_mean;
    dst->mbskip_table  = src->mbskip_table;
    dst->qscale_table  = src->qscale_table;
    dst->mb_type       = src->mb_type;
    for (i = 0; i < 2; i++) {
        dst->motion_val[i] = src->motion_val[i];
        dst->ref_index[i]  = src->ref_index[i];
    }

    dst->alloc_mb_width  = src->alloc_mb_width;
    dst->alloc_mb_height = src->alloc_mb_height;

    return 0;
}

int ff_mpeg_ref_picture(MpegEncContext *s, Picture *dst, Picture *src)
{
    int ret;

    av_assert0(!dst->f.buf[0]);
    av_assert0(src->f.buf[0]);

    src->tf.f = &src->f;
    dst->tf.f = &dst->f;
    ret = ff_thread_ref_frame(&dst->tf, &src->tf);
    if (ret < 0)
        goto fail;

    ret = update_picture_tables(dst, src);
    if (ret < 0)
        goto fail;

    if (src->hwaccel_picture_private) {
        dst->hwaccel_priv_buf = av_buffer_ref(src->hwaccel_priv_buf);
        if (!dst->hwaccel_priv_buf)
            goto fail;
        dst->hwaccel_picture_private = dst->hwaccel_priv_buf->data;
    }

    dst->field_picture           = src->field_picture;
    dst->mb_var_sum              = src->mb_var_sum;
    dst->mc_mb_var_sum           = src->mc_mb_var_sum;
    dst->b_frame_score           = src->b_frame_score;
    dst->needs_realloc           = src->needs_realloc;
    dst->reference               = src->reference;
    dst->shared                  = src->shared;

    return 0;
fail:
    ff_mpeg_unref_picture(s, dst);
    return ret;
}

static void exchange_uv(MpegEncContext *s)
{
    int16_t (*tmp)[64];

    tmp           = s->pblocks[4];
    s->pblocks[4] = s->pblocks[5];
    s->pblocks[5] = tmp;
}

static int init_duplicate_context(MpegEncContext *s)
{
    int y_size = s->b8_stride * (2 * s->mb_height + 1);
    int c_size = s->mb_stride * (s->mb_height + 1);
    int yc_size = y_size + 2 * c_size;
    int i;

    s->edge_emu_buffer =
    s->me.scratchpad   =
    s->me.temp         =
    s->rd_scratchpad   =
    s->b_scratchpad    =
    s->obmc_scratchpad = NULL;

    if (s->encoding) {
        FF_ALLOCZ_OR_GOTO(s->avctx, s->me.map,
                          ME_MAP_SIZE * sizeof(uint32_t), fail)
        FF_ALLOCZ_OR_GOTO(s->avctx, s->me.score_map,
                          ME_MAP_SIZE * sizeof(uint32_t), fail)
        if (s->avctx->noise_reduction) {
            FF_ALLOCZ_OR_GOTO(s->avctx, s->dct_error_sum,
                              2 * 64 * sizeof(int), fail)
        }
    }
    FF_ALLOCZ_OR_GOTO(s->avctx, s->blocks, 64 * 12 * 2 * sizeof(int16_t), fail)
    s->block = s->blocks[0];

    for (i = 0; i < 12; i++) {
        s->pblocks[i] = &s->block[i];
    }
    if (s->avctx->codec_tag == AV_RL32("VCR2"))
        exchange_uv(s);

    if (s->out_format == FMT_H263) {
        /* ac values */
        FF_ALLOCZ_OR_GOTO(s->avctx, s->ac_val_base,
                          yc_size * sizeof(int16_t) * 16, fail);
        s->ac_val[0] = s->ac_val_base + s->b8_stride + 1;
        s->ac_val[1] = s->ac_val_base + y_size + s->mb_stride + 1;
        s->ac_val[2] = s->ac_val[1] + c_size;
    }

    return 0;
fail:
    return -1; // free() through ff_MPV_common_end()
}

static void free_duplicate_context(MpegEncContext *s)
{
    if (s == NULL)
        return;

    av_freep(&s->edge_emu_buffer);
    av_freep(&s->me.scratchpad);
    s->me.temp =
    s->rd_scratchpad =
    s->b_scratchpad =
    s->obmc_scratchpad = NULL;

    av_freep(&s->dct_error_sum);
    av_freep(&s->me.map);
    av_freep(&s->me.score_map);
    av_freep(&s->blocks);
    av_freep(&s->ac_val_base);
    s->block = NULL;
}

static void backup_duplicate_context(MpegEncContext *bak, MpegEncContext *src)
{
#define COPY(a) bak->a = src->a
    COPY(edge_emu_buffer);
    COPY(me.scratchpad);
    COPY(me.temp);
    COPY(rd_scratchpad);
    COPY(b_scratchpad);
    COPY(obmc_scratchpad);
    COPY(me.map);
    COPY(me.score_map);
    COPY(blocks);
    COPY(block);
    COPY(start_mb_y);
    COPY(end_mb_y);
    COPY(me.map_generation);
    COPY(pb);
    COPY(dct_error_sum);
    COPY(dct_count[0]);
    COPY(dct_count[1]);
    COPY(ac_val_base);
    COPY(ac_val[0]);
    COPY(ac_val[1]);
    COPY(ac_val[2]);
#undef COPY
}

int ff_update_duplicate_context(MpegEncContext *dst, MpegEncContext *src)
{
    MpegEncContext bak;
    int i, ret;
    // FIXME copy only needed parts
    // START_TIMER
    backup_duplicate_context(&bak, dst);
    memcpy(dst, src, sizeof(MpegEncContext));
    backup_duplicate_context(dst, &bak);
    for (i = 0; i < 12; i++) {
        dst->pblocks[i] = &dst->block[i];
    }
    if (dst->avctx->codec_tag == AV_RL32("VCR2"))
        exchange_uv(dst);
    if (!dst->edge_emu_buffer &&
        (ret = ff_mpv_frame_size_alloc(dst, dst->linesize)) < 0) {
        av_log(dst->avctx, AV_LOG_ERROR, "failed to allocate context "
               "scratch buffers.\n");
        return ret;
    }
    // STOP_TIMER("update_duplicate_context")
    // about 10k cycles / 0.01 sec for  1000frames on 1ghz with 2 threads
    return 0;
}

int ff_mpeg_update_thread_context(AVCodecContext *dst,
                                  const AVCodecContext *src)
{
    int i, ret;
    MpegEncContext *s = dst->priv_data, *s1 = src->priv_data;

    if (dst == src)
        return 0;

    av_assert0(s != s1);

    // FIXME can parameters change on I-frames?
    // in that case dst may need a reinit
    if (!s->context_initialized) {
        memcpy(s, s1, sizeof(MpegEncContext));

        s->avctx                 = dst;
        s->bitstream_buffer      = NULL;
        s->bitstream_buffer_size = s->allocated_bitstream_buffer_size = 0;

        if (s1->context_initialized){
//             s->picture_range_start  += MAX_PICTURE_COUNT;
//             s->picture_range_end    += MAX_PICTURE_COUNT;
            if((ret = ff_MPV_common_init(s)) < 0){
                memset(s, 0, sizeof(MpegEncContext));
                s->avctx = dst;
                return ret;
            }
        }
    }

    if (s->height != s1->height || s->width != s1->width || s->context_reinit) {
        s->context_reinit = 0;
        s->height = s1->height;
        s->width  = s1->width;
        if ((ret = ff_MPV_common_frame_size_change(s)) < 0)
            return ret;
    }

    s->avctx->coded_height  = s1->avctx->coded_height;
    s->avctx->coded_width   = s1->avctx->coded_width;
    s->avctx->width         = s1->avctx->width;
    s->avctx->height        = s1->avctx->height;

    s->coded_picture_number = s1->coded_picture_number;
    s->picture_number       = s1->picture_number;

    av_assert0(!s->picture || s->picture != s1->picture);
    if(s->picture)
    for (i = 0; i < MAX_PICTURE_COUNT; i++) {
        ff_mpeg_unref_picture(s, &s->picture[i]);
        if (s1->picture[i].f.buf[0] &&
            (ret = ff_mpeg_ref_picture(s, &s->picture[i], &s1->picture[i])) < 0)
            return ret;
    }

#define UPDATE_PICTURE(pic)\
do {\
    ff_mpeg_unref_picture(s, &s->pic);\
    if (s1->pic.f.buf[0])\
        ret = ff_mpeg_ref_picture(s, &s->pic, &s1->pic);\
    else\
        ret = update_picture_tables(&s->pic, &s1->pic);\
    if (ret < 0)\
        return ret;\
} while (0)

    UPDATE_PICTURE(current_picture);
    UPDATE_PICTURE(last_picture);
    UPDATE_PICTURE(next_picture);

    s->last_picture_ptr    = REBASE_PICTURE(s1->last_picture_ptr,    s, s1);
    s->current_picture_ptr = REBASE_PICTURE(s1->current_picture_ptr, s, s1);
    s->next_picture_ptr    = REBASE_PICTURE(s1->next_picture_ptr,    s, s1);

    // Error/bug resilience
    s->next_p_frame_damaged = s1->next_p_frame_damaged;
    s->workaround_bugs      = s1->workaround_bugs;
    s->padding_bug_score    = s1->padding_bug_score;

    // MPEG4 timing info
    memcpy(&s->last_time_base, &s1->last_time_base,
           (char *) &s1->pb_field_time + sizeof(s1->pb_field_time) -
           (char *) &s1->last_time_base);

    // B-frame info
    s->max_b_frames = s1->max_b_frames;
    s->low_delay    = s1->low_delay;
    s->droppable    = s1->droppable;

    // DivX handling (doesn't work)
    s->divx_packed  = s1->divx_packed;

    if (s1->bitstream_buffer) {
        if (s1->bitstream_buffer_size +
            FF_INPUT_BUFFER_PADDING_SIZE > s->allocated_bitstream_buffer_size)
            av_fast_malloc(&s->bitstream_buffer,
                           &s->allocated_bitstream_buffer_size,
                           s1->allocated_bitstream_buffer_size);
            s->bitstream_buffer_size = s1->bitstream_buffer_size;
        memcpy(s->bitstream_buffer, s1->bitstream_buffer,
               s1->bitstream_buffer_size);
        memset(s->bitstream_buffer + s->bitstream_buffer_size, 0,
               FF_INPUT_BUFFER_PADDING_SIZE);
    }

    // linesize dependend scratch buffer allocation
    if (!s->edge_emu_buffer)
        if (s1->linesize) {
            if (ff_mpv_frame_size_alloc(s, s1->linesize) < 0) {
                av_log(s->avctx, AV_LOG_ERROR, "Failed to allocate context "
                       "scratch buffers.\n");
                return AVERROR(ENOMEM);
            }
        } else {
            av_log(s->avctx, AV_LOG_ERROR, "Context scratch buffers could not "
                   "be allocated due to unknown size.\n");
        }

    // MPEG2/interlacing info
    memcpy(&s->progressive_sequence, &s1->progressive_sequence,
           (char *) &s1->rtp_mode - (char *) &s1->progressive_sequence);

    if (!s1->first_field) {
        s->last_pict_type = s1->pict_type;
        if (s1->current_picture_ptr)
            s->last_lambda_for[s1->pict_type] = s1->current_picture_ptr->f.quality;
    }

    return 0;
}

/**
 * Set the given MpegEncContext to common defaults
 * (same for encoding and decoding).
 * The changed fields will not depend upon the
 * prior state of the MpegEncContext.
 */
void ff_MPV_common_defaults(MpegEncContext *s)
{
    s->y_dc_scale_table      =
    s->c_dc_scale_table      = ff_mpeg1_dc_scale_table;
    s->chroma_qscale_table   = ff_default_chroma_qscale_table;
    s->progressive_frame     = 1;
    s->progressive_sequence  = 1;
    s->picture_structure     = PICT_FRAME;

    s->coded_picture_number  = 0;
    s->picture_number        = 0;

    s->f_code                = 1;
    s->b_code                = 1;

    s->slice_context_count   = 1;
}

/**
 * Set the given MpegEncContext to defaults for decoding.
 * the changed fields will not depend upon
 * the prior state of the MpegEncContext.
 */
void ff_MPV_decode_defaults(MpegEncContext *s)
{
    ff_MPV_common_defaults(s);
}

static int init_er(MpegEncContext *s)
{
    ERContext *er = &s->er;
    int mb_array_size = s->mb_height * s->mb_stride;
    int i;

    er->avctx       = s->avctx;
    er->dsp         = &s->dsp;

    er->mb_index2xy = s->mb_index2xy;
    er->mb_num      = s->mb_num;
    er->mb_width    = s->mb_width;
    er->mb_height   = s->mb_height;
    er->mb_stride   = s->mb_stride;
    er->b8_stride   = s->b8_stride;

    er->er_temp_buffer     = av_malloc(s->mb_height * s->mb_stride);
    er->error_status_table = av_mallocz(mb_array_size);
    if (!er->er_temp_buffer || !er->error_status_table)
        goto fail;

    er->mbskip_table  = s->mbskip_table;
    er->mbintra_table = s->mbintra_table;

    for (i = 0; i < FF_ARRAY_ELEMS(s->dc_val); i++)
        er->dc_val[i] = s->dc_val[i];

    er->decode_mb = mpeg_er_decode_mb;
    er->opaque    = s;

    return 0;
fail:
    av_freep(&er->er_temp_buffer);
    av_freep(&er->error_status_table);
    return AVERROR(ENOMEM);
}

/**
 * Initialize and allocates MpegEncContext fields dependent on the resolution.
 */
static int init_context_frame(MpegEncContext *s)
{
    int y_size, c_size, yc_size, i, mb_array_size, mv_table_size, x, y;

    s->mb_width   = (s->width + 15) / 16;
    s->mb_stride  = s->mb_width + 1;
    s->b8_stride  = s->mb_width * 2 + 1;
    s->b4_stride  = s->mb_width * 4 + 1;
    mb_array_size = s->mb_height * s->mb_stride;
    mv_table_size = (s->mb_height + 2) * s->mb_stride + 1;

    /* set default edge pos, will be overriden
     * in decode_header if needed */
    s->h_edge_pos = s->mb_width * 16;
    s->v_edge_pos = s->mb_height * 16;

    s->mb_num     = s->mb_width * s->mb_height;

    s->block_wrap[0] =
    s->block_wrap[1] =
    s->block_wrap[2] =
    s->block_wrap[3] = s->b8_stride;
    s->block_wrap[4] =
    s->block_wrap[5] = s->mb_stride;

    y_size  = s->b8_stride * (2 * s->mb_height + 1);
    c_size  = s->mb_stride * (s->mb_height + 1);
    yc_size = y_size + 2   * c_size;

    FF_ALLOCZ_OR_GOTO(s->avctx, s->mb_index2xy, (s->mb_num + 1) * sizeof(int), fail); // error ressilience code looks cleaner with this
    for (y = 0; y < s->mb_height; y++)
        for (x = 0; x < s->mb_width; x++)
            s->mb_index2xy[x + y * s->mb_width] = x + y * s->mb_stride;

    s->mb_index2xy[s->mb_height * s->mb_width] = (s->mb_height - 1) * s->mb_stride + s->mb_width; // FIXME really needed?

    if (s->encoding) {
        /* Allocate MV tables */
        FF_ALLOCZ_OR_GOTO(s->avctx, s->p_mv_table_base,                 mv_table_size * 2 * sizeof(int16_t), fail)
        FF_ALLOCZ_OR_GOTO(s->avctx, s->b_forw_mv_table_base,            mv_table_size * 2 * sizeof(int16_t), fail)
        FF_ALLOCZ_OR_GOTO(s->avctx, s->b_back_mv_table_base,            mv_table_size * 2 * sizeof(int16_t), fail)
        FF_ALLOCZ_OR_GOTO(s->avctx, s->b_bidir_forw_mv_table_base,      mv_table_size * 2 * sizeof(int16_t), fail)
        FF_ALLOCZ_OR_GOTO(s->avctx, s->b_bidir_back_mv_table_base,      mv_table_size * 2 * sizeof(int16_t), fail)
        FF_ALLOCZ_OR_GOTO(s->avctx, s->b_direct_mv_table_base,          mv_table_size * 2 * sizeof(int16_t), fail)
        s->p_mv_table            = s->p_mv_table_base + s->mb_stride + 1;
        s->b_forw_mv_table       = s->b_forw_mv_table_base + s->mb_stride + 1;
        s->b_back_mv_table       = s->b_back_mv_table_base + s->mb_stride + 1;
        s->b_bidir_forw_mv_table = s->b_bidir_forw_mv_table_base + s->mb_stride + 1;
        s->b_bidir_back_mv_table = s->b_bidir_back_mv_table_base + s->mb_stride + 1;
        s->b_direct_mv_table     = s->b_direct_mv_table_base + s->mb_stride + 1;

        /* Allocate MB type table */
        FF_ALLOCZ_OR_GOTO(s->avctx, s->mb_type, mb_array_size * sizeof(uint16_t), fail) // needed for encoding

        FF_ALLOCZ_OR_GOTO(s->avctx, s->lambda_table, mb_array_size * sizeof(int), fail)

        FF_ALLOC_OR_GOTO(s->avctx, s->cplx_tab,
                         mb_array_size * sizeof(float), fail);
        FF_ALLOC_OR_GOTO(s->avctx, s->bits_tab,
                         mb_array_size * sizeof(float), fail);

    }

    if (s->codec_id == AV_CODEC_ID_MPEG4 ||
        (s->flags & CODEC_FLAG_INTERLACED_ME)) {
        /* interlaced direct mode decoding tables */
        for (i = 0; i < 2; i++) {
            int j, k;
            for (j = 0; j < 2; j++) {
                for (k = 0; k < 2; k++) {
                    FF_ALLOCZ_OR_GOTO(s->avctx,
                                      s->b_field_mv_table_base[i][j][k],
                                      mv_table_size * 2 * sizeof(int16_t),
                                      fail);
                    s->b_field_mv_table[i][j][k] = s->b_field_mv_table_base[i][j][k] +
                                                   s->mb_stride + 1;
                }
                FF_ALLOCZ_OR_GOTO(s->avctx, s->b_field_select_table [i][j], mb_array_size * 2 * sizeof(uint8_t), fail)
                FF_ALLOCZ_OR_GOTO(s->avctx, s->p_field_mv_table_base[i][j], mv_table_size * 2 * sizeof(int16_t), fail)
                s->p_field_mv_table[i][j] = s->p_field_mv_table_base[i][j] + s->mb_stride + 1;
            }
            FF_ALLOCZ_OR_GOTO(s->avctx, s->p_field_select_table[i], mb_array_size * 2 * sizeof(uint8_t), fail)
        }
    }
    if (s->out_format == FMT_H263) {
        /* cbp values */
        FF_ALLOCZ_OR_GOTO(s->avctx, s->coded_block_base, y_size, fail);
        s->coded_block = s->coded_block_base + s->b8_stride + 1;

        /* cbp, ac_pred, pred_dir */
        FF_ALLOCZ_OR_GOTO(s->avctx, s->cbp_table     , mb_array_size * sizeof(uint8_t), fail);
        FF_ALLOCZ_OR_GOTO(s->avctx, s->pred_dir_table, mb_array_size * sizeof(uint8_t), fail);
    }

    if (s->h263_pred || s->h263_plus || !s->encoding) {
        /* dc values */
        // MN: we need these for  error resilience of intra-frames
        FF_ALLOCZ_OR_GOTO(s->avctx, s->dc_val_base, yc_size * sizeof(int16_t), fail);
        s->dc_val[0] = s->dc_val_base + s->b8_stride + 1;
        s->dc_val[1] = s->dc_val_base + y_size + s->mb_stride + 1;
        s->dc_val[2] = s->dc_val[1] + c_size;
        for (i = 0; i < yc_size; i++)
            s->dc_val_base[i] = 1024;
    }

    /* which mb is a intra block */
    FF_ALLOCZ_OR_GOTO(s->avctx, s->mbintra_table, mb_array_size, fail);
    memset(s->mbintra_table, 1, mb_array_size);

    /* init macroblock skip table */
    FF_ALLOCZ_OR_GOTO(s->avctx, s->mbskip_table, mb_array_size + 2, fail);
    // Note the + 1 is for  a quicker mpeg4 slice_end detection

    return init_er(s);
fail:
    return AVERROR(ENOMEM);
}

/**
 * init common structure for both encoder and decoder.
 * this assumes that some variables like width/height are already set
 */
av_cold int ff_MPV_common_init(MpegEncContext *s)
{
    int i;
    int nb_slices = (HAVE_THREADS &&
                     s->avctx->active_thread_type & FF_THREAD_SLICE) ?
                    s->avctx->thread_count : 1;

    if (s->encoding && s->avctx->slices)
        nb_slices = s->avctx->slices;

    if (s->codec_id == AV_CODEC_ID_MPEG2VIDEO && !s->progressive_sequence)
        s->mb_height = (s->height + 31) / 32 * 2;
    else
        s->mb_height = (s->height + 15) / 16;

    if (s->avctx->pix_fmt == AV_PIX_FMT_NONE) {
        av_log(s->avctx, AV_LOG_ERROR,
               "decoding to AV_PIX_FMT_NONE is not supported.\n");
        return -1;
    }

    if (nb_slices > MAX_THREADS || (nb_slices > s->mb_height && s->mb_height)) {
        int max_slices;
        if (s->mb_height)
            max_slices = FFMIN(MAX_THREADS, s->mb_height);
        else
            max_slices = MAX_THREADS;
        av_log(s->avctx, AV_LOG_WARNING, "too many threads/slices (%d),"
               " reducing to %d\n", nb_slices, max_slices);
        nb_slices = max_slices;
    }

    if ((s->width || s->height) &&
        av_image_check_size(s->width, s->height, 0, s->avctx))
        return -1;

    ff_dct_common_init(s);

    s->flags  = s->avctx->flags;
    s->flags2 = s->avctx->flags2;

    /* set chroma shifts */
    avcodec_get_chroma_sub_sample(s->avctx->pix_fmt,
                                  &s->chroma_x_shift,
                                  &s->chroma_y_shift);

    /* convert fourcc to upper case */
    s->codec_tag          = avpriv_toupper4(s->avctx->codec_tag);

    s->stream_codec_tag   = avpriv_toupper4(s->avctx->stream_codec_tag);

    FF_ALLOCZ_OR_GOTO(s->avctx, s->picture,
                      MAX_PICTURE_COUNT * sizeof(Picture), fail);
    for (i = 0; i < MAX_PICTURE_COUNT; i++) {
        avcodec_get_frame_defaults(&s->picture[i].f);
    }
    memset(&s->next_picture, 0, sizeof(s->next_picture));
    memset(&s->last_picture, 0, sizeof(s->last_picture));
    memset(&s->current_picture, 0, sizeof(s->current_picture));
    avcodec_get_frame_defaults(&s->next_picture.f);
    avcodec_get_frame_defaults(&s->last_picture.f);
    avcodec_get_frame_defaults(&s->current_picture.f);

        if (init_context_frame(s))
            goto fail;

        s->parse_context.state = -1;

        s->context_initialized = 1;
        s->thread_context[0]   = s;

//     if (s->width && s->height) {
        if (nb_slices > 1) {
            for (i = 1; i < nb_slices; i++) {
                s->thread_context[i] = av_malloc(sizeof(MpegEncContext));
                memcpy(s->thread_context[i], s, sizeof(MpegEncContext));
            }

            for (i = 0; i < nb_slices; i++) {
                if (init_duplicate_context(s->thread_context[i]) < 0)
                    goto fail;
                    s->thread_context[i]->start_mb_y =
                        (s->mb_height * (i) + nb_slices / 2) / nb_slices;
                    s->thread_context[i]->end_mb_y   =
                        (s->mb_height * (i + 1) + nb_slices / 2) / nb_slices;
            }
        } else {
            if (init_duplicate_context(s) < 0)
                goto fail;
            s->start_mb_y = 0;
            s->end_mb_y   = s->mb_height;
        }
        s->slice_context_count = nb_slices;
//     }

    return 0;
 fail:
    ff_MPV_common_end(s);
    return -1;
}

/**
 * Frees and resets MpegEncContext fields depending on the resolution.
 * Is used during resolution changes to avoid a full reinitialization of the
 * codec.
 */
static int free_context_frame(MpegEncContext *s)
{
    int i, j, k;

    av_freep(&s->mb_type);
    av_freep(&s->p_mv_table_base);
    av_freep(&s->b_forw_mv_table_base);
    av_freep(&s->b_back_mv_table_base);
    av_freep(&s->b_bidir_forw_mv_table_base);
    av_freep(&s->b_bidir_back_mv_table_base);
    av_freep(&s->b_direct_mv_table_base);
    s->p_mv_table            = NULL;
    s->b_forw_mv_table       = NULL;
    s->b_back_mv_table       = NULL;
    s->b_bidir_forw_mv_table = NULL;
    s->b_bidir_back_mv_table = NULL;
    s->b_direct_mv_table     = NULL;
    for (i = 0; i < 2; i++) {
        for (j = 0; j < 2; j++) {
            for (k = 0; k < 2; k++) {
                av_freep(&s->b_field_mv_table_base[i][j][k]);
                s->b_field_mv_table[i][j][k] = NULL;
            }
            av_freep(&s->b_field_select_table[i][j]);
            av_freep(&s->p_field_mv_table_base[i][j]);
            s->p_field_mv_table[i][j] = NULL;
        }
        av_freep(&s->p_field_select_table[i]);
    }

    av_freep(&s->dc_val_base);
    av_freep(&s->coded_block_base);
    av_freep(&s->mbintra_table);
    av_freep(&s->cbp_table);
    av_freep(&s->pred_dir_table);

    av_freep(&s->mbskip_table);

    av_freep(&s->er.error_status_table);
    av_freep(&s->er.er_temp_buffer);
    av_freep(&s->mb_index2xy);
    av_freep(&s->lambda_table);

    av_freep(&s->cplx_tab);
    av_freep(&s->bits_tab);

    s->linesize = s->uvlinesize = 0;

    return 0;
}

int ff_MPV_common_frame_size_change(MpegEncContext *s)
{
    int i, err = 0;

    if (s->slice_context_count > 1) {
        for (i = 0; i < s->slice_context_count; i++) {
            free_duplicate_context(s->thread_context[i]);
        }
        for (i = 1; i < s->slice_context_count; i++) {
            av_freep(&s->thread_context[i]);
        }
    } else
        free_duplicate_context(s);

    if ((err = free_context_frame(s)) < 0)
        return err;

    if (s->picture)
        for (i = 0; i < MAX_PICTURE_COUNT; i++) {
                s->picture[i].needs_realloc = 1;
        }

    s->last_picture_ptr         =
    s->next_picture_ptr         =
    s->current_picture_ptr      = NULL;

    // init
    if (s->codec_id == AV_CODEC_ID_MPEG2VIDEO && !s->progressive_sequence)
        s->mb_height = (s->height + 31) / 32 * 2;
    else
        s->mb_height = (s->height + 15) / 16;

    if ((s->width || s->height) &&
        av_image_check_size(s->width, s->height, 0, s->avctx))
        return AVERROR_INVALIDDATA;

    if ((err = init_context_frame(s)))
        goto fail;

    s->thread_context[0]   = s;

    if (s->width && s->height) {
        int nb_slices = s->slice_context_count;
        if (nb_slices > 1) {
            for (i = 1; i < nb_slices; i++) {
                s->thread_context[i] = av_malloc(sizeof(MpegEncContext));
                memcpy(s->thread_context[i], s, sizeof(MpegEncContext));
            }

            for (i = 0; i < nb_slices; i++) {
                if (init_duplicate_context(s->thread_context[i]) < 0)
                    goto fail;
                    s->thread_context[i]->start_mb_y =
                        (s->mb_height * (i) + nb_slices / 2) / nb_slices;
                    s->thread_context[i]->end_mb_y   =
                        (s->mb_height * (i + 1) + nb_slices / 2) / nb_slices;
            }
        } else {
            err = init_duplicate_context(s);
            if (err < 0)
                goto fail;
            s->start_mb_y = 0;
            s->end_mb_y   = s->mb_height;
        }
        s->slice_context_count = nb_slices;
    }

    return 0;
 fail:
    ff_MPV_common_end(s);
    return err;
}

/* init common structure for both encoder and decoder */
void ff_MPV_common_end(MpegEncContext *s)
{
    int i;

    if (s->slice_context_count > 1) {
        for (i = 0; i < s->slice_context_count; i++) {
            free_duplicate_context(s->thread_context[i]);
        }
        for (i = 1; i < s->slice_context_count; i++) {
            av_freep(&s->thread_context[i]);
        }
        s->slice_context_count = 1;
    } else free_duplicate_context(s);

    av_freep(&s->parse_context.buffer);
    s->parse_context.buffer_size = 0;

    av_freep(&s->bitstream_buffer);
    s->allocated_bitstream_buffer_size = 0;

    av_freep(&s->avctx->stats_out);
    av_freep(&s->ac_stats);

    if(s->q_chroma_intra_matrix   != s->q_intra_matrix  ) av_freep(&s->q_chroma_intra_matrix);
    if(s->q_chroma_intra_matrix16 != s->q_intra_matrix16) av_freep(&s->q_chroma_intra_matrix16);
    s->q_chroma_intra_matrix=   NULL;
    s->q_chroma_intra_matrix16= NULL;
    av_freep(&s->q_intra_matrix);
    av_freep(&s->q_inter_matrix);
    av_freep(&s->q_intra_matrix16);
    av_freep(&s->q_inter_matrix16);
    av_freep(&s->input_picture);
    av_freep(&s->reordered_input_picture);
    av_freep(&s->dct_offset);

    if (s->picture) {
        for (i = 0; i < MAX_PICTURE_COUNT; i++) {
            free_picture_tables(&s->picture[i]);
            ff_mpeg_unref_picture(s, &s->picture[i]);
        }
    }
    av_freep(&s->picture);
    free_picture_tables(&s->last_picture);
    ff_mpeg_unref_picture(s, &s->last_picture);
    free_picture_tables(&s->current_picture);
    ff_mpeg_unref_picture(s, &s->current_picture);
    free_picture_tables(&s->next_picture);
    ff_mpeg_unref_picture(s, &s->next_picture);
    free_picture_tables(&s->new_picture);
    ff_mpeg_unref_picture(s, &s->new_picture);

    free_context_frame(s);

    s->context_initialized      = 0;
    s->last_picture_ptr         =
    s->next_picture_ptr         =
    s->current_picture_ptr      = NULL;
    s->linesize = s->uvlinesize = 0;
}

av_cold void ff_init_rl(RLTable *rl,
                        uint8_t static_store[2][2 * MAX_RUN + MAX_LEVEL + 3])
{
    int8_t  max_level[MAX_RUN + 1], max_run[MAX_LEVEL + 1];
    uint8_t index_run[MAX_RUN + 1];
    int last, run, level, start, end, i;

    /* If table is static, we can quit if rl->max_level[0] is not NULL */
    if (static_store && rl->max_level[0])
        return;

    /* compute max_level[], max_run[] and index_run[] */
    for (last = 0; last < 2; last++) {
        if (last == 0) {
            start = 0;
            end = rl->last;
        } else {
            start = rl->last;
            end = rl->n;
        }

        memset(max_level, 0, MAX_RUN + 1);
        memset(max_run, 0, MAX_LEVEL + 1);
        memset(index_run, rl->n, MAX_RUN + 1);
        for (i = start; i < end; i++) {
            run   = rl->table_run[i];
            level = rl->table_level[i];
            if (index_run[run] == rl->n)
                index_run[run] = i;
            if (level > max_level[run])
                max_level[run] = level;
            if (run > max_run[level])
                max_run[level] = run;
        }
        if (static_store)
            rl->max_level[last] = static_store[last];
        else
            rl->max_level[last] = av_malloc(MAX_RUN + 1);
        memcpy(rl->max_level[last], max_level, MAX_RUN + 1);
        if (static_store)
            rl->max_run[last]   = static_store[last] + MAX_RUN + 1;
        else
            rl->max_run[last]   = av_malloc(MAX_LEVEL + 1);
        memcpy(rl->max_run[last], max_run, MAX_LEVEL + 1);
        if (static_store)
            rl->index_run[last] = static_store[last] + MAX_RUN + MAX_LEVEL + 2;
        else
            rl->index_run[last] = av_malloc(MAX_RUN + 1);
        memcpy(rl->index_run[last], index_run, MAX_RUN + 1);
    }
}

av_cold void ff_init_vlc_rl(RLTable *rl)
{
    int i, q;

    for (q = 0; q < 32; q++) {
        int qmul = q * 2;
        int qadd = (q - 1) | 1;

        if (q == 0) {
            qmul = 1;
            qadd = 0;
        }
        for (i = 0; i < rl->vlc.table_size; i++) {
            int code = rl->vlc.table[i][0];
            int len  = rl->vlc.table[i][1];
            int level, run;

            if (len == 0) { // illegal code
                run   = 66;
                level = MAX_LEVEL;
            } else if (len < 0) { // more bits needed
                run   = 0;
                level = code;
            } else {
                if (code == rl->n) { // esc
                    run   = 66;
                    level =  0;
                } else {
                    run   = rl->table_run[code] + 1;
                    level = rl->table_level[code] * qmul + qadd;
                    if (code >= rl->last) run += 192;
                }
            }
            rl->rl_vlc[q][i].len   = len;
            rl->rl_vlc[q][i].level = level;
            rl->rl_vlc[q][i].run   = run;
        }
    }
}

void ff_release_unused_pictures(MpegEncContext*s, int remove_current)
{
    int i;

    /* release non reference frames */
    for (i = 0; i < MAX_PICTURE_COUNT; i++) {
        if (!s->picture[i].reference &&
            (remove_current || &s->picture[i] !=  s->current_picture_ptr)) {
            ff_mpeg_unref_picture(s, &s->picture[i]);
        }
    }
}

static inline int pic_is_unused(MpegEncContext *s, Picture *pic)
{
    if (pic == s->last_picture_ptr)
        return 0;
    if (pic->f.buf[0] == NULL)
        return 1;
    if (pic->needs_realloc && !(pic->reference & DELAYED_PIC_REF))
        return 1;
    return 0;
}

static int find_unused_picture(MpegEncContext *s, int shared)
{
    int i;

    if (shared) {
        for (i = 0; i < MAX_PICTURE_COUNT; i++) {
            if (s->picture[i].f.buf[0] == NULL && &s->picture[i] != s->last_picture_ptr)
                return i;
        }
    } else {
        for (i = 0; i < MAX_PICTURE_COUNT; i++) {
            if (pic_is_unused(s, &s->picture[i]))
                return i;
        }
    }

    av_log(s->avctx, AV_LOG_FATAL,
           "Internal error, picture buffer overflow\n");
    /* We could return -1, but the codec would crash trying to draw into a
     * non-existing frame anyway. This is safer than waiting for a random crash.
     * Also the return of this is never useful, an encoder must only allocate
     * as much as allowed in the specification. This has no relationship to how
     * much libavcodec could allocate (and MAX_PICTURE_COUNT is always large
     * enough for such valid streams).
     * Plus, a decoder has to check stream validity and remove frames if too
     * many reference frames are around. Waiting for "OOM" is not correct at
     * all. Similarly, missing reference frames have to be replaced by
     * interpolated/MC frames, anything else is a bug in the codec ...
     */
    abort();
    return -1;
}

int ff_find_unused_picture(MpegEncContext *s, int shared)
{
    int ret = find_unused_picture(s, shared);

    if (ret >= 0 && ret < MAX_PICTURE_COUNT) {
        if (s->picture[ret].needs_realloc) {
            s->picture[ret].needs_realloc = 0;
            free_picture_tables(&s->picture[ret]);
            ff_mpeg_unref_picture(s, &s->picture[ret]);
            avcodec_get_frame_defaults(&s->picture[ret].f);
        }
    }
    return ret;
}

static void update_noise_reduction(MpegEncContext *s)
{
    int intra, i;

    for (intra = 0; intra < 2; intra++) {
        if (s->dct_count[intra] > (1 << 16)) {
            for (i = 0; i < 64; i++) {
                s->dct_error_sum[intra][i] >>= 1;
            }
            s->dct_count[intra] >>= 1;
        }

        for (i = 0; i < 64; i++) {
            s->dct_offset[intra][i] = (s->avctx->noise_reduction *
                                       s->dct_count[intra] +
                                       s->dct_error_sum[intra][i] / 2) /
                                      (s->dct_error_sum[intra][i] + 1);
        }
    }
}

/**
 * generic function for encode/decode called after coding/decoding
 * the header and before a frame is coded/decoded.
 */
int ff_MPV_frame_start(MpegEncContext *s, AVCodecContext *avctx)
{
    int i, ret;
    Picture *pic;
    s->mb_skipped = 0;

    if (!ff_thread_can_start_frame(avctx)) {
        av_log(avctx, AV_LOG_ERROR, "Attempt to start a frame outside SETUP state\n");
        return -1;
    }

    /* mark & release old frames */
    if (s->pict_type != AV_PICTURE_TYPE_B && s->last_picture_ptr &&
        s->last_picture_ptr != s->next_picture_ptr &&
        s->last_picture_ptr->f.buf[0]) {
        ff_mpeg_unref_picture(s, s->last_picture_ptr);
    }

    /* release forgotten pictures */
    /* if (mpeg124/h263) */
    if (!s->encoding) {
        for (i = 0; i < MAX_PICTURE_COUNT; i++) {
            if (&s->picture[i] != s->last_picture_ptr &&
                &s->picture[i] != s->next_picture_ptr &&
                s->picture[i].reference && !s->picture[i].needs_realloc) {
                if (!(avctx->active_thread_type & FF_THREAD_FRAME))
                    av_log(avctx, AV_LOG_ERROR,
                           "releasing zombie picture\n");
                ff_mpeg_unref_picture(s, &s->picture[i]);
            }
        }
    }

    ff_mpeg_unref_picture(s, &s->current_picture);

    if (!s->encoding) {
        ff_release_unused_pictures(s, 1);

        if (s->current_picture_ptr &&
            s->current_picture_ptr->f.buf[0] == NULL) {
            // we already have a unused image
            // (maybe it was set before reading the header)
            pic = s->current_picture_ptr;
        } else {
            i   = ff_find_unused_picture(s, 0);
            if (i < 0) {
                av_log(s->avctx, AV_LOG_ERROR, "no frame buffer available\n");
                return i;
            }
            pic = &s->picture[i];
        }

        pic->reference = 0;
        if (!s->droppable) {
            if (s->pict_type != AV_PICTURE_TYPE_B)
                pic->reference = 3;
        }

        pic->f.coded_picture_number = s->coded_picture_number++;

        if (ff_alloc_picture(s, pic, 0) < 0)
            return -1;

        s->current_picture_ptr = pic;
        // FIXME use only the vars from current_pic
        s->current_picture_ptr->f.top_field_first = s->top_field_first;
        if (s->codec_id == AV_CODEC_ID_MPEG1VIDEO ||
            s->codec_id == AV_CODEC_ID_MPEG2VIDEO) {
            if (s->picture_structure != PICT_FRAME)
                s->current_picture_ptr->f.top_field_first =
                    (s->picture_structure == PICT_TOP_FIELD) == s->first_field;
        }
        s->current_picture_ptr->f.interlaced_frame = !s->progressive_frame &&
                                                     !s->progressive_sequence;
        s->current_picture_ptr->field_picture      =  s->picture_structure != PICT_FRAME;
    }

    s->current_picture_ptr->f.pict_type = s->pict_type;
    // if (s->flags && CODEC_FLAG_QSCALE)
    //     s->current_picture_ptr->quality = s->new_picture_ptr->quality;
    s->current_picture_ptr->f.key_frame = s->pict_type == AV_PICTURE_TYPE_I;

    if ((ret = ff_mpeg_ref_picture(s, &s->current_picture,
                                   s->current_picture_ptr)) < 0)
        return ret;

    if (s->pict_type != AV_PICTURE_TYPE_B) {
        s->last_picture_ptr = s->next_picture_ptr;
        if (!s->droppable)
            s->next_picture_ptr = s->current_picture_ptr;
    }
    av_dlog(s->avctx, "L%p N%p C%p L%p N%p C%p type:%d drop:%d\n",
            s->last_picture_ptr, s->next_picture_ptr,s->current_picture_ptr,
            s->last_picture_ptr    ? s->last_picture_ptr->f.data[0]    : NULL,
            s->next_picture_ptr    ? s->next_picture_ptr->f.data[0]    : NULL,
            s->current_picture_ptr ? s->current_picture_ptr->f.data[0] : NULL,
            s->pict_type, s->droppable);

    if ((s->last_picture_ptr == NULL ||
         s->last_picture_ptr->f.buf[0] == NULL) &&
        (s->pict_type != AV_PICTURE_TYPE_I ||
         s->picture_structure != PICT_FRAME)) {
        int h_chroma_shift, v_chroma_shift;
        av_pix_fmt_get_chroma_sub_sample(s->avctx->pix_fmt,
                                         &h_chroma_shift, &v_chroma_shift);
        if (s->pict_type == AV_PICTURE_TYPE_B && s->next_picture_ptr && s->next_picture_ptr->f.buf[0])
            av_log(avctx, AV_LOG_DEBUG,
                   "allocating dummy last picture for B frame\n");
        else if (s->pict_type != AV_PICTURE_TYPE_I)
            av_log(avctx, AV_LOG_ERROR,
                   "warning: first frame is no keyframe\n");
        else if (s->picture_structure != PICT_FRAME)
            av_log(avctx, AV_LOG_DEBUG,
                   "allocate dummy last picture for field based first keyframe\n");

        /* Allocate a dummy frame */
        i = ff_find_unused_picture(s, 0);
        if (i < 0) {
            av_log(s->avctx, AV_LOG_ERROR, "no frame buffer available\n");
            return i;
        }
        s->last_picture_ptr = &s->picture[i];
        s->last_picture_ptr->f.key_frame = 0;
        if (ff_alloc_picture(s, s->last_picture_ptr, 0) < 0) {
            s->last_picture_ptr = NULL;
            return -1;
        }

        memset(s->last_picture_ptr->f.data[0], 0x80,
               avctx->height * s->last_picture_ptr->f.linesize[0]);
        memset(s->last_picture_ptr->f.data[1], 0x80,
               (avctx->height >> v_chroma_shift) *
               s->last_picture_ptr->f.linesize[1]);
        memset(s->last_picture_ptr->f.data[2], 0x80,
               (avctx->height >> v_chroma_shift) *
               s->last_picture_ptr->f.linesize[2]);

        if(s->codec_id == AV_CODEC_ID_FLV1 || s->codec_id == AV_CODEC_ID_H263){
            for(i=0; i<avctx->height; i++)
            memset(s->last_picture_ptr->f.data[0] + s->last_picture_ptr->f.linesize[0]*i, 16, avctx->width);
        }

        ff_thread_report_progress(&s->last_picture_ptr->tf, INT_MAX, 0);
        ff_thread_report_progress(&s->last_picture_ptr->tf, INT_MAX, 1);
    }
    if ((s->next_picture_ptr == NULL ||
         s->next_picture_ptr->f.buf[0] == NULL) &&
        s->pict_type == AV_PICTURE_TYPE_B) {
        /* Allocate a dummy frame */
        i = ff_find_unused_picture(s, 0);
        if (i < 0) {
            av_log(s->avctx, AV_LOG_ERROR, "no frame buffer available\n");
            return i;
        }
        s->next_picture_ptr = &s->picture[i];
        s->next_picture_ptr->f.key_frame = 0;
        if (ff_alloc_picture(s, s->next_picture_ptr, 0) < 0) {
            s->next_picture_ptr = NULL;
            return -1;
        }
        ff_thread_report_progress(&s->next_picture_ptr->tf, INT_MAX, 0);
        ff_thread_report_progress(&s->next_picture_ptr->tf, INT_MAX, 1);
    }

#if 0 // BUFREF-FIXME
    memset(s->last_picture.f.data, 0, sizeof(s->last_picture.f.data));
    memset(s->next_picture.f.data, 0, sizeof(s->next_picture.f.data));
#endif
    if (s->last_picture_ptr) {
        ff_mpeg_unref_picture(s, &s->last_picture);
        if (s->last_picture_ptr->f.buf[0] &&
            (ret = ff_mpeg_ref_picture(s, &s->last_picture,
                                       s->last_picture_ptr)) < 0)
            return ret;
    }
    if (s->next_picture_ptr) {
        ff_mpeg_unref_picture(s, &s->next_picture);
        if (s->next_picture_ptr->f.buf[0] &&
            (ret = ff_mpeg_ref_picture(s, &s->next_picture,
                                       s->next_picture_ptr)) < 0)
            return ret;
    }

    av_assert0(s->pict_type == AV_PICTURE_TYPE_I || (s->last_picture_ptr &&
                                                 s->last_picture_ptr->f.buf[0]));

    if (s->picture_structure!= PICT_FRAME) {
        int i;
        for (i = 0; i < 4; i++) {
            if (s->picture_structure == PICT_BOTTOM_FIELD) {
                s->current_picture.f.data[i] +=
                    s->current_picture.f.linesize[i];
            }
            s->current_picture.f.linesize[i] *= 2;
            s->last_picture.f.linesize[i]    *= 2;
            s->next_picture.f.linesize[i]    *= 2;
        }
    }

    s->err_recognition = avctx->err_recognition;

    /* set dequantizer, we can't do it during init as
     * it might change for mpeg4 and we can't do it in the header
     * decode as init is not called for mpeg4 there yet */
    if (s->mpeg_quant || s->codec_id == AV_CODEC_ID_MPEG2VIDEO) {
        s->dct_unquantize_intra = s->dct_unquantize_mpeg2_intra;
        s->dct_unquantize_inter = s->dct_unquantize_mpeg2_inter;
    } else if (s->out_format == FMT_H263 || s->out_format == FMT_H261) {
        s->dct_unquantize_intra = s->dct_unquantize_h263_intra;
        s->dct_unquantize_inter = s->dct_unquantize_h263_inter;
    } else {
        s->dct_unquantize_intra = s->dct_unquantize_mpeg1_intra;
        s->dct_unquantize_inter = s->dct_unquantize_mpeg1_inter;
    }

    if (s->dct_error_sum) {
        av_assert2(s->avctx->noise_reduction && s->encoding);
        update_noise_reduction(s);
    }

#if FF_API_XVMC
FF_DISABLE_DEPRECATION_WARNINGS
    if (CONFIG_MPEG_XVMC_DECODER && s->avctx->xvmc_acceleration)
        return ff_xvmc_field_start(s, avctx);
FF_ENABLE_DEPRECATION_WARNINGS
#endif /* FF_API_XVMC */

    return 0;
}

/* called after a frame has been decoded. */
void ff_MPV_frame_end(MpegEncContext *s)
{
#if FF_API_XVMC
FF_DISABLE_DEPRECATION_WARNINGS
    /* redraw edges for the frame if decoding didn't complete */
    // just to make sure that all data is rendered.
    if (CONFIG_MPEG_XVMC_DECODER && s->avctx->xvmc_acceleration) {
        ff_xvmc_field_end(s);
    } else
FF_ENABLE_DEPRECATION_WARNINGS
#endif /* FF_API_XVMC */
    if ((s->er.error_count || !(s->avctx->codec->capabilities&CODEC_CAP_DRAW_HORIZ_BAND)) &&
        !s->avctx->hwaccel &&
        !(s->avctx->codec->capabilities & CODEC_CAP_HWACCEL_VDPAU) &&
        s->unrestricted_mv &&
        s->current_picture.reference &&
        !s->intra_only &&
        !(s->flags & CODEC_FLAG_EMU_EDGE) &&
        !s->avctx->lowres
       ) {
        const AVPixFmtDescriptor *desc = av_pix_fmt_desc_get(s->avctx->pix_fmt);
        int hshift = desc->log2_chroma_w;
        int vshift = desc->log2_chroma_h;
        s->dsp.draw_edges(s->current_picture.f.data[0], s->current_picture.f.linesize[0],
                          s->h_edge_pos, s->v_edge_pos,
                          EDGE_WIDTH, EDGE_WIDTH,
                          EDGE_TOP | EDGE_BOTTOM);
        s->dsp.draw_edges(s->current_picture.f.data[1], s->current_picture.f.linesize[1],
                          s->h_edge_pos >> hshift, s->v_edge_pos >> vshift,
                          EDGE_WIDTH >> hshift, EDGE_WIDTH >> vshift,
                          EDGE_TOP | EDGE_BOTTOM);
        s->dsp.draw_edges(s->current_picture.f.data[2], s->current_picture.f.linesize[2],
                          s->h_edge_pos >> hshift, s->v_edge_pos >> vshift,
                          EDGE_WIDTH >> hshift, EDGE_WIDTH >> vshift,
                          EDGE_TOP | EDGE_BOTTOM);
    }

    emms_c();

<<<<<<< HEAD
#if 0
    /* copy back current_picture variables */
    for (i = 0; i < MAX_PICTURE_COUNT; i++) {
        if (s->picture[i].f.data[0] == s->current_picture.f.data[0]) {
            s->picture[i] = s->current_picture;
            break;
        }
    }
    av_assert0(i < MAX_PICTURE_COUNT);
#endif

    // clear copies, to avoid confusion
#if 0
    memset(&s->last_picture,    0, sizeof(Picture));
    memset(&s->next_picture,    0, sizeof(Picture));
    memset(&s->current_picture, 0, sizeof(Picture));
#endif

=======
>>>>>>> d0d111d0
    if (s->current_picture.reference)
        ff_thread_report_progress(&s->current_picture_ptr->tf, INT_MAX, 0);
}

/**
 * Draw a line from (ex, ey) -> (sx, sy).
 * @param w width of the image
 * @param h height of the image
 * @param stride stride/linesize of the image
 * @param color color of the arrow
 */
static void draw_line(uint8_t *buf, int sx, int sy, int ex, int ey,
                      int w, int h, int stride, int color)
{
    int x, y, fr, f;

    sx = av_clip(sx, 0, w - 1);
    sy = av_clip(sy, 0, h - 1);
    ex = av_clip(ex, 0, w - 1);
    ey = av_clip(ey, 0, h - 1);

    buf[sy * stride + sx] += color;

    if (FFABS(ex - sx) > FFABS(ey - sy)) {
        if (sx > ex) {
            FFSWAP(int, sx, ex);
            FFSWAP(int, sy, ey);
        }
        buf += sx + sy * stride;
        ex  -= sx;
        f    = ((ey - sy) << 16) / ex;
        for (x = 0; x <= ex; x++) {
            y  = (x * f) >> 16;
            fr = (x * f) & 0xFFFF;
            buf[y * stride + x]       += (color * (0x10000 - fr)) >> 16;
            if(fr) buf[(y + 1) * stride + x] += (color *            fr ) >> 16;
        }
    } else {
        if (sy > ey) {
            FFSWAP(int, sx, ex);
            FFSWAP(int, sy, ey);
        }
        buf += sx + sy * stride;
        ey  -= sy;
        if (ey)
            f = ((ex - sx) << 16) / ey;
        else
            f = 0;
        for(y= 0; y <= ey; y++){
            x  = (y*f) >> 16;
            fr = (y*f) & 0xFFFF;
            buf[y * stride + x]     += (color * (0x10000 - fr)) >> 16;
            if(fr) buf[y * stride + x + 1] += (color *            fr ) >> 16;
        }
    }
}

/**
 * Draw an arrow from (ex, ey) -> (sx, sy).
 * @param w width of the image
 * @param h height of the image
 * @param stride stride/linesize of the image
 * @param color color of the arrow
 */
static void draw_arrow(uint8_t *buf, int sx, int sy, int ex,
                       int ey, int w, int h, int stride, int color)
{
    int dx,dy;

    sx = av_clip(sx, -100, w + 100);
    sy = av_clip(sy, -100, h + 100);
    ex = av_clip(ex, -100, w + 100);
    ey = av_clip(ey, -100, h + 100);

    dx = ex - sx;
    dy = ey - sy;

    if (dx * dx + dy * dy > 3 * 3) {
        int rx =  dx + dy;
        int ry = -dx + dy;
        int length = ff_sqrt((rx * rx + ry * ry) << 8);

        // FIXME subpixel accuracy
        rx = ROUNDED_DIV(rx * 3 << 4, length);
        ry = ROUNDED_DIV(ry * 3 << 4, length);

        draw_line(buf, sx, sy, sx + rx, sy + ry, w, h, stride, color);
        draw_line(buf, sx, sy, sx - ry, sy + rx, w, h, stride, color);
    }
    draw_line(buf, sx, sy, ex, ey, w, h, stride, color);
}

/**
 * Print debugging info for the given picture.
 */
void ff_print_debug_info2(AVCodecContext *avctx, Picture *p, AVFrame *pict, uint8_t *mbskip_table,
                         int *low_delay,
                         int mb_width, int mb_height, int mb_stride, int quarter_sample)
{
    if (avctx->hwaccel || !p || !p->mb_type
        || (avctx->codec->capabilities&CODEC_CAP_HWACCEL_VDPAU))
        return;


    if (avctx->debug & (FF_DEBUG_SKIP | FF_DEBUG_QP | FF_DEBUG_MB_TYPE)) {
        int x,y;

        av_log(avctx, AV_LOG_DEBUG, "New frame, type: %c\n",
               av_get_picture_type_char(pict->pict_type));
        for (y = 0; y < mb_height; y++) {
            for (x = 0; x < mb_width; x++) {
                if (avctx->debug & FF_DEBUG_SKIP) {
                    int count = mbskip_table[x + y * mb_stride];
                    if (count > 9)
                        count = 9;
                    av_log(avctx, AV_LOG_DEBUG, "%1d", count);
                }
                if (avctx->debug & FF_DEBUG_QP) {
                    av_log(avctx, AV_LOG_DEBUG, "%2d",
                           p->qscale_table[x + y * mb_stride]);
                }
                if (avctx->debug & FF_DEBUG_MB_TYPE) {
                    int mb_type = p->mb_type[x + y * mb_stride];
                    // Type & MV direction
                    if (IS_PCM(mb_type))
                        av_log(avctx, AV_LOG_DEBUG, "P");
                    else if (IS_INTRA(mb_type) && IS_ACPRED(mb_type))
                        av_log(avctx, AV_LOG_DEBUG, "A");
                    else if (IS_INTRA4x4(mb_type))
                        av_log(avctx, AV_LOG_DEBUG, "i");
                    else if (IS_INTRA16x16(mb_type))
                        av_log(avctx, AV_LOG_DEBUG, "I");
                    else if (IS_DIRECT(mb_type) && IS_SKIP(mb_type))
                        av_log(avctx, AV_LOG_DEBUG, "d");
                    else if (IS_DIRECT(mb_type))
                        av_log(avctx, AV_LOG_DEBUG, "D");
                    else if (IS_GMC(mb_type) && IS_SKIP(mb_type))
                        av_log(avctx, AV_LOG_DEBUG, "g");
                    else if (IS_GMC(mb_type))
                        av_log(avctx, AV_LOG_DEBUG, "G");
                    else if (IS_SKIP(mb_type))
                        av_log(avctx, AV_LOG_DEBUG, "S");
                    else if (!USES_LIST(mb_type, 1))
                        av_log(avctx, AV_LOG_DEBUG, ">");
                    else if (!USES_LIST(mb_type, 0))
                        av_log(avctx, AV_LOG_DEBUG, "<");
                    else {
                        av_assert2(USES_LIST(mb_type, 0) && USES_LIST(mb_type, 1));
                        av_log(avctx, AV_LOG_DEBUG, "X");
                    }

                    // segmentation
                    if (IS_8X8(mb_type))
                        av_log(avctx, AV_LOG_DEBUG, "+");
                    else if (IS_16X8(mb_type))
                        av_log(avctx, AV_LOG_DEBUG, "-");
                    else if (IS_8X16(mb_type))
                        av_log(avctx, AV_LOG_DEBUG, "|");
                    else if (IS_INTRA(mb_type) || IS_16X16(mb_type))
                        av_log(avctx, AV_LOG_DEBUG, " ");
                    else
                        av_log(avctx, AV_LOG_DEBUG, "?");


                    if (IS_INTERLACED(mb_type))
                        av_log(avctx, AV_LOG_DEBUG, "=");
                    else
                        av_log(avctx, AV_LOG_DEBUG, " ");
                }
            }
            av_log(avctx, AV_LOG_DEBUG, "\n");
        }
    }

    if ((avctx->debug & (FF_DEBUG_VIS_QP | FF_DEBUG_VIS_MB_TYPE)) ||
        (avctx->debug_mv)) {
        const int shift = 1 + quarter_sample;
        int mb_y;
        uint8_t *ptr;
        int i;
        int h_chroma_shift, v_chroma_shift, block_height;
        const int width          = avctx->width;
        const int height         = avctx->height;
        const int mv_sample_log2 = avctx->codec_id == AV_CODEC_ID_H264 || avctx->codec_id == AV_CODEC_ID_SVQ3 ? 2 : 1;
        const int mv_stride      = (mb_width << mv_sample_log2) +
                                   (avctx->codec->id == AV_CODEC_ID_H264 ? 0 : 1);

        *low_delay = 0; // needed to see the vectors without trashing the buffers

        avcodec_get_chroma_sub_sample(avctx->pix_fmt, &h_chroma_shift, &v_chroma_shift);

        av_frame_make_writable(pict);

        pict->opaque = NULL;
        ptr          = pict->data[0];
        block_height = 16 >> v_chroma_shift;

        for (mb_y = 0; mb_y < mb_height; mb_y++) {
            int mb_x;
            for (mb_x = 0; mb_x < mb_width; mb_x++) {
                const int mb_index = mb_x + mb_y * mb_stride;
                if ((avctx->debug_mv) && p->motion_val[0]) {
                    int type;
                    for (type = 0; type < 3; type++) {
                        int direction = 0;
                        switch (type) {
                        case 0:
                            if ((!(avctx->debug_mv & FF_DEBUG_VIS_MV_P_FOR)) ||
                                (pict->pict_type!= AV_PICTURE_TYPE_P))
                                continue;
                            direction = 0;
                            break;
                        case 1:
                            if ((!(avctx->debug_mv & FF_DEBUG_VIS_MV_B_FOR)) ||
                                (pict->pict_type!= AV_PICTURE_TYPE_B))
                                continue;
                            direction = 0;
                            break;
                        case 2:
                            if ((!(avctx->debug_mv & FF_DEBUG_VIS_MV_B_BACK)) ||
                                (pict->pict_type!= AV_PICTURE_TYPE_B))
                                continue;
                            direction = 1;
                            break;
                        }
                        if (!USES_LIST(p->mb_type[mb_index], direction))
                            continue;

                        if (IS_8X8(p->mb_type[mb_index])) {
                            int i;
                            for (i = 0; i < 4; i++) {
                                int sx = mb_x * 16 + 4 + 8 * (i & 1);
                                int sy = mb_y * 16 + 4 + 8 * (i >> 1);
                                int xy = (mb_x * 2 + (i & 1) +
                                          (mb_y * 2 + (i >> 1)) * mv_stride) << (mv_sample_log2 - 1);
                                int mx = (p->motion_val[direction][xy][0] >> shift) + sx;
                                int my = (p->motion_val[direction][xy][1] >> shift) + sy;
                                draw_arrow(ptr, sx, sy, mx, my, width,
                                           height, pict->linesize[0], 100);
                            }
                        } else if (IS_16X8(p->mb_type[mb_index])) {
                            int i;
                            for (i = 0; i < 2; i++) {
                                int sx = mb_x * 16 + 8;
                                int sy = mb_y * 16 + 4 + 8 * i;
                                int xy = (mb_x * 2 + (mb_y * 2 + i) * mv_stride) << (mv_sample_log2 - 1);
                                int mx = (p->motion_val[direction][xy][0] >> shift);
                                int my = (p->motion_val[direction][xy][1] >> shift);

                                if (IS_INTERLACED(p->mb_type[mb_index]))
                                    my *= 2;

                            draw_arrow(ptr, sx, sy, mx + sx, my + sy, width,
                                       height, pict->linesize[0], 100);
                            }
                        } else if (IS_8X16(p->mb_type[mb_index])) {
                            int i;
                            for (i = 0; i < 2; i++) {
                                int sx = mb_x * 16 + 4 + 8 * i;
                                int sy = mb_y * 16 + 8;
                                int xy = (mb_x * 2 + i + mb_y * 2 * mv_stride) << (mv_sample_log2 - 1);
                                int mx = p->motion_val[direction][xy][0] >> shift;
                                int my = p->motion_val[direction][xy][1] >> shift;

                                if (IS_INTERLACED(p->mb_type[mb_index]))
                                    my *= 2;

                                draw_arrow(ptr, sx, sy, mx + sx, my + sy, width,
                                           height, pict->linesize[0], 100);
                            }
                        } else {
                              int sx= mb_x * 16 + 8;
                              int sy= mb_y * 16 + 8;
                              int xy= (mb_x + mb_y * mv_stride) << mv_sample_log2;
                              int mx= (p->motion_val[direction][xy][0]>>shift) + sx;
                              int my= (p->motion_val[direction][xy][1]>>shift) + sy;
                              draw_arrow(ptr, sx, sy, mx, my, width, height, pict->linesize[0], 100);
                        }
                    }
                }
                if ((avctx->debug & FF_DEBUG_VIS_QP)) {
                    uint64_t c = (p->qscale_table[mb_index] * 128 / 31) *
                                 0x0101010101010101ULL;
                    int y;
                    for (y = 0; y < block_height; y++) {
                        *(uint64_t *)(pict->data[1] + 8 * mb_x +
                                      (block_height * mb_y + y) *
                                      pict->linesize[1]) = c;
                        *(uint64_t *)(pict->data[2] + 8 * mb_x +
                                      (block_height * mb_y + y) *
                                      pict->linesize[2]) = c;
                    }
                }
                if ((avctx->debug & FF_DEBUG_VIS_MB_TYPE) &&
                    p->motion_val[0]) {
                    int mb_type = p->mb_type[mb_index];
                    uint64_t u,v;
                    int y;
#define COLOR(theta, r) \
    u = (int)(128 + r * cos(theta * 3.141592 / 180)); \
    v = (int)(128 + r * sin(theta * 3.141592 / 180));


                    u = v = 128;
                    if (IS_PCM(mb_type)) {
                        COLOR(120, 48)
                    } else if ((IS_INTRA(mb_type) && IS_ACPRED(mb_type)) ||
                               IS_INTRA16x16(mb_type)) {
                        COLOR(30, 48)
                    } else if (IS_INTRA4x4(mb_type)) {
                        COLOR(90, 48)
                    } else if (IS_DIRECT(mb_type) && IS_SKIP(mb_type)) {
                        // COLOR(120, 48)
                    } else if (IS_DIRECT(mb_type)) {
                        COLOR(150, 48)
                    } else if (IS_GMC(mb_type) && IS_SKIP(mb_type)) {
                        COLOR(170, 48)
                    } else if (IS_GMC(mb_type)) {
                        COLOR(190, 48)
                    } else if (IS_SKIP(mb_type)) {
                        // COLOR(180, 48)
                    } else if (!USES_LIST(mb_type, 1)) {
                        COLOR(240, 48)
                    } else if (!USES_LIST(mb_type, 0)) {
                        COLOR(0, 48)
                    } else {
                        av_assert2(USES_LIST(mb_type, 0) && USES_LIST(mb_type, 1));
                        COLOR(300,48)
                    }

                    u *= 0x0101010101010101ULL;
                    v *= 0x0101010101010101ULL;
                    for (y = 0; y < block_height; y++) {
                        *(uint64_t *)(pict->data[1] + 8 * mb_x +
                                      (block_height * mb_y + y) * pict->linesize[1]) = u;
                        *(uint64_t *)(pict->data[2] + 8 * mb_x +
                                      (block_height * mb_y + y) * pict->linesize[2]) = v;
                    }

                    // segmentation
                    if (IS_8X8(mb_type) || IS_16X8(mb_type)) {
                        *(uint64_t *)(pict->data[0] + 16 * mb_x + 0 +
                                      (16 * mb_y + 8) * pict->linesize[0]) ^= 0x8080808080808080ULL;
                        *(uint64_t *)(pict->data[0] + 16 * mb_x + 8 +
                                      (16 * mb_y + 8) * pict->linesize[0]) ^= 0x8080808080808080ULL;
                    }
                    if (IS_8X8(mb_type) || IS_8X16(mb_type)) {
                        for (y = 0; y < 16; y++)
                            pict->data[0][16 * mb_x + 8 + (16 * mb_y + y) *
                                          pict->linesize[0]] ^= 0x80;
                    }
                    if (IS_8X8(mb_type) && mv_sample_log2 >= 2) {
                        int dm = 1 << (mv_sample_log2 - 2);
                        for (i = 0; i < 4; i++) {
                            int sx = mb_x * 16 + 8 * (i & 1);
                            int sy = mb_y * 16 + 8 * (i >> 1);
                            int xy = (mb_x * 2 + (i & 1) +
                                     (mb_y * 2 + (i >> 1)) * mv_stride) << (mv_sample_log2 - 1);
                            // FIXME bidir
                            int32_t *mv = (int32_t *) &p->motion_val[0][xy];
                            if (mv[0] != mv[dm] ||
                                mv[dm * mv_stride] != mv[dm * (mv_stride + 1)])
                                for (y = 0; y < 8; y++)
                                    pict->data[0][sx + 4 + (sy + y) * pict->linesize[0]] ^= 0x80;
                            if (mv[0] != mv[dm * mv_stride] || mv[dm] != mv[dm * (mv_stride + 1)])
                                *(uint64_t *)(pict->data[0] + sx + (sy + 4) *
                                              pict->linesize[0]) ^= 0x8080808080808080ULL;
                        }
                    }

                    if (IS_INTERLACED(mb_type) &&
                        avctx->codec->id == AV_CODEC_ID_H264) {
                        // hmm
                    }
                }
                mbskip_table[mb_index] = 0;
            }
        }
    }
}

void ff_print_debug_info(MpegEncContext *s, Picture *p, AVFrame *pict)
{
    ff_print_debug_info2(s->avctx, p, pict, s->mbskip_table, &s->low_delay,
                         s->mb_width, s->mb_height, s->mb_stride, s->quarter_sample);
}

int ff_mpv_export_qp_table(MpegEncContext *s, AVFrame *f, Picture *p, int qp_type)
{
    AVBufferRef *ref = av_buffer_ref(p->qscale_table_buf);
    int offset = 2*s->mb_stride + 1;
    if(!ref)
        return AVERROR(ENOMEM);
    av_assert0(ref->size >= offset + s->mb_stride * ((f->height+15)/16));
    ref->size -= offset;
    ref->data += offset;
    return av_frame_set_qp_table(f, ref, s->mb_stride, qp_type);
}

static inline int hpel_motion_lowres(MpegEncContext *s,
                                     uint8_t *dest, uint8_t *src,
                                     int field_based, int field_select,
                                     int src_x, int src_y,
                                     int width, int height, ptrdiff_t stride,
                                     int h_edge_pos, int v_edge_pos,
                                     int w, int h, h264_chroma_mc_func *pix_op,
                                     int motion_x, int motion_y)
{
    const int lowres   = s->avctx->lowres;
    const int op_index = FFMIN(lowres, 3);
    const int s_mask   = (2 << lowres) - 1;
    int emu = 0;
    int sx, sy;

    if (s->quarter_sample) {
        motion_x /= 2;
        motion_y /= 2;
    }

    sx = motion_x & s_mask;
    sy = motion_y & s_mask;
    src_x += motion_x >> lowres + 1;
    src_y += motion_y >> lowres + 1;

    src   += src_y * stride + src_x;

    if ((unsigned)src_x > FFMAX( h_edge_pos - (!!sx) - w,                 0) ||
        (unsigned)src_y > FFMAX((v_edge_pos >> field_based) - (!!sy) - h, 0)) {
        s->vdsp.emulated_edge_mc(s->edge_emu_buffer, src,
                                 s->linesize, s->linesize,
                                 w + 1, (h + 1) << field_based,
                                 src_x, src_y   << field_based,
                                 h_edge_pos, v_edge_pos);
        src = s->edge_emu_buffer;
        emu = 1;
    }

    sx = (sx << 2) >> lowres;
    sy = (sy << 2) >> lowres;
    if (field_select)
        src += s->linesize;
    pix_op[op_index](dest, src, stride, h, sx, sy);
    return emu;
}

/* apply one mpeg motion vector to the three components */
static av_always_inline void mpeg_motion_lowres(MpegEncContext *s,
                                                uint8_t *dest_y,
                                                uint8_t *dest_cb,
                                                uint8_t *dest_cr,
                                                int field_based,
                                                int bottom_field,
                                                int field_select,
                                                uint8_t **ref_picture,
                                                h264_chroma_mc_func *pix_op,
                                                int motion_x, int motion_y,
                                                int h, int mb_y)
{
    uint8_t *ptr_y, *ptr_cb, *ptr_cr;
    int mx, my, src_x, src_y, uvsrc_x, uvsrc_y, sx, sy, uvsx, uvsy;
    ptrdiff_t uvlinesize, linesize;
    const int lowres     = s->avctx->lowres;
    const int op_index   = FFMIN(lowres-1+s->chroma_x_shift, 3);
    const int block_s    = 8>>lowres;
    const int s_mask     = (2 << lowres) - 1;
    const int h_edge_pos = s->h_edge_pos >> lowres;
    const int v_edge_pos = s->v_edge_pos >> lowres;
    linesize   = s->current_picture.f.linesize[0] << field_based;
    uvlinesize = s->current_picture.f.linesize[1] << field_based;

    // FIXME obviously not perfect but qpel will not work in lowres anyway
    if (s->quarter_sample) {
        motion_x /= 2;
        motion_y /= 2;
    }

    if(field_based){
        motion_y += (bottom_field - field_select)*((1 << lowres)-1);
    }

    sx = motion_x & s_mask;
    sy = motion_y & s_mask;
    src_x = s->mb_x * 2 * block_s + (motion_x >> lowres + 1);
    src_y = (mb_y * 2 * block_s >> field_based) + (motion_y >> lowres + 1);

    if (s->out_format == FMT_H263) {
        uvsx    = ((motion_x >> 1) & s_mask) | (sx & 1);
        uvsy    = ((motion_y >> 1) & s_mask) | (sy & 1);
        uvsrc_x = src_x >> 1;
        uvsrc_y = src_y >> 1;
    } else if (s->out_format == FMT_H261) {
        // even chroma mv's are full pel in H261
        mx      = motion_x / 4;
        my      = motion_y / 4;
        uvsx    = (2 * mx) & s_mask;
        uvsy    = (2 * my) & s_mask;
        uvsrc_x = s->mb_x * block_s + (mx >> lowres);
        uvsrc_y =    mb_y * block_s + (my >> lowres);
    } else {
        if(s->chroma_y_shift){
            mx      = motion_x / 2;
            my      = motion_y / 2;
            uvsx    = mx & s_mask;
            uvsy    = my & s_mask;
            uvsrc_x = s->mb_x * block_s                 + (mx >> lowres + 1);
            uvsrc_y =   (mb_y * block_s >> field_based) + (my >> lowres + 1);
        } else {
            if(s->chroma_x_shift){
            //Chroma422
                mx = motion_x / 2;
                uvsx = mx & s_mask;
                uvsy = motion_y & s_mask;
                uvsrc_y = src_y;
                uvsrc_x = s->mb_x*block_s               + (mx >> (lowres+1));
            } else {
            //Chroma444
                uvsx = motion_x & s_mask;
                uvsy = motion_y & s_mask;
                uvsrc_x = src_x;
                uvsrc_y = src_y;
            }
        }
    }

    ptr_y  = ref_picture[0] + src_y   * linesize   + src_x;
    ptr_cb = ref_picture[1] + uvsrc_y * uvlinesize + uvsrc_x;
    ptr_cr = ref_picture[2] + uvsrc_y * uvlinesize + uvsrc_x;

    if ((unsigned) src_x > FFMAX( h_edge_pos - (!!sx) - 2 * block_s,       0) || uvsrc_y<0 ||
        (unsigned) src_y > FFMAX((v_edge_pos >> field_based) - (!!sy) - h, 0)) {
        s->vdsp.emulated_edge_mc(s->edge_emu_buffer, ptr_y,
                                 linesize >> field_based, linesize >> field_based,
                                 17, 17 + field_based,
                                src_x, src_y << field_based, h_edge_pos,
                                v_edge_pos);
        ptr_y = s->edge_emu_buffer;
        if (!CONFIG_GRAY || !(s->flags & CODEC_FLAG_GRAY)) {
            uint8_t *uvbuf = s->edge_emu_buffer + 18 * s->linesize;
            s->vdsp.emulated_edge_mc(uvbuf,  ptr_cb,
                                     uvlinesize >> field_based, uvlinesize >> field_based,
                                     9, 9 + field_based,
                                    uvsrc_x, uvsrc_y << field_based,
                                    h_edge_pos >> 1, v_edge_pos >> 1);
            s->vdsp.emulated_edge_mc(uvbuf + 16,  ptr_cr,
                                     uvlinesize >> field_based,uvlinesize >> field_based,
                                     9, 9 + field_based,
                                    uvsrc_x, uvsrc_y << field_based,
                                    h_edge_pos >> 1, v_edge_pos >> 1);
            ptr_cb = uvbuf;
            ptr_cr = uvbuf + 16;
        }
    }

    // FIXME use this for field pix too instead of the obnoxious hack which changes picture.f.data
    if (bottom_field) {
        dest_y  += s->linesize;
        dest_cb += s->uvlinesize;
        dest_cr += s->uvlinesize;
    }

    if (field_select) {
        ptr_y   += s->linesize;
        ptr_cb  += s->uvlinesize;
        ptr_cr  += s->uvlinesize;
    }

    sx = (sx << 2) >> lowres;
    sy = (sy << 2) >> lowres;
    pix_op[lowres - 1](dest_y, ptr_y, linesize, h, sx, sy);

    if (!CONFIG_GRAY || !(s->flags & CODEC_FLAG_GRAY)) {
        int hc = s->chroma_y_shift ? (h+1-bottom_field)>>1 : h;
        uvsx = (uvsx << 2) >> lowres;
        uvsy = (uvsy << 2) >> lowres;
        if (hc) {
            pix_op[op_index](dest_cb, ptr_cb, uvlinesize, hc, uvsx, uvsy);
            pix_op[op_index](dest_cr, ptr_cr, uvlinesize, hc, uvsx, uvsy);
        }
    }
    // FIXME h261 lowres loop filter
}

static inline void chroma_4mv_motion_lowres(MpegEncContext *s,
                                            uint8_t *dest_cb, uint8_t *dest_cr,
                                            uint8_t **ref_picture,
                                            h264_chroma_mc_func * pix_op,
                                            int mx, int my)
{
    const int lowres     = s->avctx->lowres;
    const int op_index   = FFMIN(lowres, 3);
    const int block_s    = 8 >> lowres;
    const int s_mask     = (2 << lowres) - 1;
    const int h_edge_pos = s->h_edge_pos >> lowres + 1;
    const int v_edge_pos = s->v_edge_pos >> lowres + 1;
    int emu = 0, src_x, src_y, sx, sy;
    ptrdiff_t offset;
    uint8_t *ptr;

    if (s->quarter_sample) {
        mx /= 2;
        my /= 2;
    }

    /* In case of 8X8, we construct a single chroma motion vector
       with a special rounding */
    mx = ff_h263_round_chroma(mx);
    my = ff_h263_round_chroma(my);

    sx = mx & s_mask;
    sy = my & s_mask;
    src_x = s->mb_x * block_s + (mx >> lowres + 1);
    src_y = s->mb_y * block_s + (my >> lowres + 1);

    offset = src_y * s->uvlinesize + src_x;
    ptr = ref_picture[1] + offset;
    if ((unsigned) src_x > FFMAX(h_edge_pos - (!!sx) - block_s, 0) ||
        (unsigned) src_y > FFMAX(v_edge_pos - (!!sy) - block_s, 0)) {
        s->vdsp.emulated_edge_mc(s->edge_emu_buffer, ptr,
                                 s->uvlinesize, s->uvlinesize,
                                 9, 9,
                                 src_x, src_y, h_edge_pos, v_edge_pos);
        ptr = s->edge_emu_buffer;
        emu = 1;
    }
    sx = (sx << 2) >> lowres;
    sy = (sy << 2) >> lowres;
    pix_op[op_index](dest_cb, ptr, s->uvlinesize, block_s, sx, sy);

    ptr = ref_picture[2] + offset;
    if (emu) {
        s->vdsp.emulated_edge_mc(s->edge_emu_buffer, ptr,
                                 s->uvlinesize, s->uvlinesize,
                                 9, 9,
                                 src_x, src_y, h_edge_pos, v_edge_pos);
        ptr = s->edge_emu_buffer;
    }
    pix_op[op_index](dest_cr, ptr, s->uvlinesize, block_s, sx, sy);
}

/**
 * motion compensation of a single macroblock
 * @param s context
 * @param dest_y luma destination pointer
 * @param dest_cb chroma cb/u destination pointer
 * @param dest_cr chroma cr/v destination pointer
 * @param dir direction (0->forward, 1->backward)
 * @param ref_picture array[3] of pointers to the 3 planes of the reference picture
 * @param pix_op halfpel motion compensation function (average or put normally)
 * the motion vectors are taken from s->mv and the MV type from s->mv_type
 */
static inline void MPV_motion_lowres(MpegEncContext *s,
                                     uint8_t *dest_y, uint8_t *dest_cb,
                                     uint8_t *dest_cr,
                                     int dir, uint8_t **ref_picture,
                                     h264_chroma_mc_func *pix_op)
{
    int mx, my;
    int mb_x, mb_y, i;
    const int lowres  = s->avctx->lowres;
    const int block_s = 8 >>lowres;

    mb_x = s->mb_x;
    mb_y = s->mb_y;

    switch (s->mv_type) {
    case MV_TYPE_16X16:
        mpeg_motion_lowres(s, dest_y, dest_cb, dest_cr,
                           0, 0, 0,
                           ref_picture, pix_op,
                           s->mv[dir][0][0], s->mv[dir][0][1],
                           2 * block_s, mb_y);
        break;
    case MV_TYPE_8X8:
        mx = 0;
        my = 0;
        for (i = 0; i < 4; i++) {
            hpel_motion_lowres(s, dest_y + ((i & 1) + (i >> 1) *
                               s->linesize) * block_s,
                               ref_picture[0], 0, 0,
                               (2 * mb_x + (i & 1)) * block_s,
                               (2 * mb_y + (i >> 1)) * block_s,
                               s->width, s->height, s->linesize,
                               s->h_edge_pos >> lowres, s->v_edge_pos >> lowres,
                               block_s, block_s, pix_op,
                               s->mv[dir][i][0], s->mv[dir][i][1]);

            mx += s->mv[dir][i][0];
            my += s->mv[dir][i][1];
        }

        if (!CONFIG_GRAY || !(s->flags & CODEC_FLAG_GRAY))
            chroma_4mv_motion_lowres(s, dest_cb, dest_cr, ref_picture,
                                     pix_op, mx, my);
        break;
    case MV_TYPE_FIELD:
        if (s->picture_structure == PICT_FRAME) {
            /* top field */
            mpeg_motion_lowres(s, dest_y, dest_cb, dest_cr,
                               1, 0, s->field_select[dir][0],
                               ref_picture, pix_op,
                               s->mv[dir][0][0], s->mv[dir][0][1],
                               block_s, mb_y);
            /* bottom field */
            mpeg_motion_lowres(s, dest_y, dest_cb, dest_cr,
                               1, 1, s->field_select[dir][1],
                               ref_picture, pix_op,
                               s->mv[dir][1][0], s->mv[dir][1][1],
                               block_s, mb_y);
        } else {
            if (s->picture_structure != s->field_select[dir][0] + 1 &&
                s->pict_type != AV_PICTURE_TYPE_B && !s->first_field) {
                ref_picture = s->current_picture_ptr->f.data;

            }
            mpeg_motion_lowres(s, dest_y, dest_cb, dest_cr,
                               0, 0, s->field_select[dir][0],
                               ref_picture, pix_op,
                               s->mv[dir][0][0],
                               s->mv[dir][0][1], 2 * block_s, mb_y >> 1);
            }
        break;
    case MV_TYPE_16X8:
        for (i = 0; i < 2; i++) {
            uint8_t **ref2picture;

            if (s->picture_structure == s->field_select[dir][i] + 1 ||
                s->pict_type == AV_PICTURE_TYPE_B || s->first_field) {
                ref2picture = ref_picture;
            } else {
                ref2picture = s->current_picture_ptr->f.data;
            }

            mpeg_motion_lowres(s, dest_y, dest_cb, dest_cr,
                               0, 0, s->field_select[dir][i],
                               ref2picture, pix_op,
                               s->mv[dir][i][0], s->mv[dir][i][1] +
                               2 * block_s * i, block_s, mb_y >> 1);

            dest_y  +=  2 * block_s *  s->linesize;
            dest_cb += (2 * block_s >> s->chroma_y_shift) * s->uvlinesize;
            dest_cr += (2 * block_s >> s->chroma_y_shift) * s->uvlinesize;
        }
        break;
    case MV_TYPE_DMV:
        if (s->picture_structure == PICT_FRAME) {
            for (i = 0; i < 2; i++) {
                int j;
                for (j = 0; j < 2; j++) {
                    mpeg_motion_lowres(s, dest_y, dest_cb, dest_cr,
                                       1, j, j ^ i,
                                       ref_picture, pix_op,
                                       s->mv[dir][2 * i + j][0],
                                       s->mv[dir][2 * i + j][1],
                                       block_s, mb_y);
                }
                pix_op = s->h264chroma.avg_h264_chroma_pixels_tab;
            }
        } else {
            for (i = 0; i < 2; i++) {
                mpeg_motion_lowres(s, dest_y, dest_cb, dest_cr,
                                   0, 0, s->picture_structure != i + 1,
                                   ref_picture, pix_op,
                                   s->mv[dir][2 * i][0],s->mv[dir][2 * i][1],
                                   2 * block_s, mb_y >> 1);

                // after put we make avg of the same block
                pix_op = s->h264chroma.avg_h264_chroma_pixels_tab;

                // opposite parity is always in the same
                // frame if this is second field
                if (!s->first_field) {
                    ref_picture = s->current_picture_ptr->f.data;
                }
            }
        }
        break;
    default:
        av_assert2(0);
    }
}

/**
 * find the lowest MB row referenced in the MVs
 */
int ff_MPV_lowest_referenced_row(MpegEncContext *s, int dir)
{
    int my_max = INT_MIN, my_min = INT_MAX, qpel_shift = !s->quarter_sample;
    int my, off, i, mvs;

    if (s->picture_structure != PICT_FRAME || s->mcsel)
        goto unhandled;

    switch (s->mv_type) {
        case MV_TYPE_16X16:
            mvs = 1;
            break;
        case MV_TYPE_16X8:
            mvs = 2;
            break;
        case MV_TYPE_8X8:
            mvs = 4;
            break;
        default:
            goto unhandled;
    }

    for (i = 0; i < mvs; i++) {
        my = s->mv[dir][i][1]<<qpel_shift;
        my_max = FFMAX(my_max, my);
        my_min = FFMIN(my_min, my);
    }

    off = (FFMAX(-my_min, my_max) + 63) >> 6;

    return FFMIN(FFMAX(s->mb_y + off, 0), s->mb_height-1);
unhandled:
    return s->mb_height-1;
}

/* put block[] to dest[] */
static inline void put_dct(MpegEncContext *s,
                           int16_t *block, int i, uint8_t *dest, int line_size, int qscale)
{
    s->dct_unquantize_intra(s, block, i, qscale);
    s->dsp.idct_put (dest, line_size, block);
}

/* add block[] to dest[] */
static inline void add_dct(MpegEncContext *s,
                           int16_t *block, int i, uint8_t *dest, int line_size)
{
    if (s->block_last_index[i] >= 0) {
        s->dsp.idct_add (dest, line_size, block);
    }
}

static inline void add_dequant_dct(MpegEncContext *s,
                           int16_t *block, int i, uint8_t *dest, int line_size, int qscale)
{
    if (s->block_last_index[i] >= 0) {
        s->dct_unquantize_inter(s, block, i, qscale);

        s->dsp.idct_add (dest, line_size, block);
    }
}

/**
 * Clean dc, ac, coded_block for the current non-intra MB.
 */
void ff_clean_intra_table_entries(MpegEncContext *s)
{
    int wrap = s->b8_stride;
    int xy = s->block_index[0];

    s->dc_val[0][xy           ] =
    s->dc_val[0][xy + 1       ] =
    s->dc_val[0][xy     + wrap] =
    s->dc_val[0][xy + 1 + wrap] = 1024;
    /* ac pred */
    memset(s->ac_val[0][xy       ], 0, 32 * sizeof(int16_t));
    memset(s->ac_val[0][xy + wrap], 0, 32 * sizeof(int16_t));
    if (s->msmpeg4_version>=3) {
        s->coded_block[xy           ] =
        s->coded_block[xy + 1       ] =
        s->coded_block[xy     + wrap] =
        s->coded_block[xy + 1 + wrap] = 0;
    }
    /* chroma */
    wrap = s->mb_stride;
    xy = s->mb_x + s->mb_y * wrap;
    s->dc_val[1][xy] =
    s->dc_val[2][xy] = 1024;
    /* ac pred */
    memset(s->ac_val[1][xy], 0, 16 * sizeof(int16_t));
    memset(s->ac_val[2][xy], 0, 16 * sizeof(int16_t));

    s->mbintra_table[xy]= 0;
}

/* generic function called after a macroblock has been parsed by the
   decoder or after it has been encoded by the encoder.

   Important variables used:
   s->mb_intra : true if intra macroblock
   s->mv_dir   : motion vector direction
   s->mv_type  : motion vector type
   s->mv       : motion vector
   s->interlaced_dct : true if interlaced dct used (mpeg2)
 */
static av_always_inline
void MPV_decode_mb_internal(MpegEncContext *s, int16_t block[12][64],
                            int lowres_flag, int is_mpeg12)
{
    const int mb_xy = s->mb_y * s->mb_stride + s->mb_x;

#if FF_API_XVMC
FF_DISABLE_DEPRECATION_WARNINGS
    if(CONFIG_MPEG_XVMC_DECODER && s->avctx->xvmc_acceleration){
        ff_xvmc_decode_mb(s);//xvmc uses pblocks
        return;
    }
FF_ENABLE_DEPRECATION_WARNINGS
#endif /* FF_API_XVMC */

    if(s->avctx->debug&FF_DEBUG_DCT_COEFF) {
       /* print DCT coefficients */
       int i,j;
       av_log(s->avctx, AV_LOG_DEBUG, "DCT coeffs of MB at %dx%d:\n", s->mb_x, s->mb_y);
       for(i=0; i<6; i++){
           for(j=0; j<64; j++){
               av_log(s->avctx, AV_LOG_DEBUG, "%5d", block[i][s->dsp.idct_permutation[j]]);
           }
           av_log(s->avctx, AV_LOG_DEBUG, "\n");
       }
    }

    s->current_picture.qscale_table[mb_xy] = s->qscale;

    /* update DC predictors for P macroblocks */
    if (!s->mb_intra) {
        if (!is_mpeg12 && (s->h263_pred || s->h263_aic)) {
            if(s->mbintra_table[mb_xy])
                ff_clean_intra_table_entries(s);
        } else {
            s->last_dc[0] =
            s->last_dc[1] =
            s->last_dc[2] = 128 << s->intra_dc_precision;
        }
    }
    else if (!is_mpeg12 && (s->h263_pred || s->h263_aic))
        s->mbintra_table[mb_xy]=1;

    if ((s->flags&CODEC_FLAG_PSNR) || !(s->encoding && (s->intra_only || s->pict_type==AV_PICTURE_TYPE_B) && s->avctx->mb_decision != FF_MB_DECISION_RD)) { //FIXME precalc
        uint8_t *dest_y, *dest_cb, *dest_cr;
        int dct_linesize, dct_offset;
        op_pixels_func (*op_pix)[4];
        qpel_mc_func (*op_qpix)[16];
        const int linesize   = s->current_picture.f.linesize[0]; //not s->linesize as this would be wrong for field pics
        const int uvlinesize = s->current_picture.f.linesize[1];
        const int readable= s->pict_type != AV_PICTURE_TYPE_B || s->encoding || s->avctx->draw_horiz_band || lowres_flag;
        const int block_size= lowres_flag ? 8>>s->avctx->lowres : 8;

        /* avoid copy if macroblock skipped in last frame too */
        /* skip only during decoding as we might trash the buffers during encoding a bit */
        if(!s->encoding){
            uint8_t *mbskip_ptr = &s->mbskip_table[mb_xy];

            if (s->mb_skipped) {
                s->mb_skipped= 0;
                av_assert2(s->pict_type!=AV_PICTURE_TYPE_I);
                *mbskip_ptr = 1;
            } else if(!s->current_picture.reference) {
                *mbskip_ptr = 1;
            } else{
                *mbskip_ptr = 0; /* not skipped */
            }
        }

        dct_linesize = linesize << s->interlaced_dct;
        dct_offset   = s->interlaced_dct ? linesize : linesize * block_size;

        if(readable){
            dest_y=  s->dest[0];
            dest_cb= s->dest[1];
            dest_cr= s->dest[2];
        }else{
            dest_y = s->b_scratchpad;
            dest_cb= s->b_scratchpad+16*linesize;
            dest_cr= s->b_scratchpad+32*linesize;
        }

        if (!s->mb_intra) {
            /* motion handling */
            /* decoding or more than one mb_type (MC was already done otherwise) */
            if(!s->encoding){

                if(HAVE_THREADS && s->avctx->active_thread_type&FF_THREAD_FRAME) {
                    if (s->mv_dir & MV_DIR_FORWARD) {
                        ff_thread_await_progress(&s->last_picture_ptr->tf,
                                                 ff_MPV_lowest_referenced_row(s, 0),
                                                 0);
                    }
                    if (s->mv_dir & MV_DIR_BACKWARD) {
                        ff_thread_await_progress(&s->next_picture_ptr->tf,
                                                 ff_MPV_lowest_referenced_row(s, 1),
                                                 0);
                    }
                }

                if(lowres_flag){
                    h264_chroma_mc_func *op_pix = s->h264chroma.put_h264_chroma_pixels_tab;

                    if (s->mv_dir & MV_DIR_FORWARD) {
                        MPV_motion_lowres(s, dest_y, dest_cb, dest_cr, 0, s->last_picture.f.data, op_pix);
                        op_pix = s->h264chroma.avg_h264_chroma_pixels_tab;
                    }
                    if (s->mv_dir & MV_DIR_BACKWARD) {
                        MPV_motion_lowres(s, dest_y, dest_cb, dest_cr, 1, s->next_picture.f.data, op_pix);
                    }
                }else{
                    op_qpix = s->me.qpel_put;
                    if ((!s->no_rounding) || s->pict_type==AV_PICTURE_TYPE_B){
                        op_pix = s->hdsp.put_pixels_tab;
                    }else{
                        op_pix = s->hdsp.put_no_rnd_pixels_tab;
                    }
                    if (s->mv_dir & MV_DIR_FORWARD) {
                        ff_MPV_motion(s, dest_y, dest_cb, dest_cr, 0, s->last_picture.f.data, op_pix, op_qpix);
                        op_pix = s->hdsp.avg_pixels_tab;
                        op_qpix= s->me.qpel_avg;
                    }
                    if (s->mv_dir & MV_DIR_BACKWARD) {
                        ff_MPV_motion(s, dest_y, dest_cb, dest_cr, 1, s->next_picture.f.data, op_pix, op_qpix);
                    }
                }
            }

            /* skip dequant / idct if we are really late ;) */
            if(s->avctx->skip_idct){
                if(  (s->avctx->skip_idct >= AVDISCARD_NONREF && s->pict_type == AV_PICTURE_TYPE_B)
                   ||(s->avctx->skip_idct >= AVDISCARD_NONKEY && s->pict_type != AV_PICTURE_TYPE_I)
                   || s->avctx->skip_idct >= AVDISCARD_ALL)
                    goto skip_idct;
            }

            /* add dct residue */
            if(s->encoding || !(   s->msmpeg4_version || s->codec_id==AV_CODEC_ID_MPEG1VIDEO || s->codec_id==AV_CODEC_ID_MPEG2VIDEO
                                || (s->codec_id==AV_CODEC_ID_MPEG4 && !s->mpeg_quant))){
                add_dequant_dct(s, block[0], 0, dest_y                          , dct_linesize, s->qscale);
                add_dequant_dct(s, block[1], 1, dest_y              + block_size, dct_linesize, s->qscale);
                add_dequant_dct(s, block[2], 2, dest_y + dct_offset             , dct_linesize, s->qscale);
                add_dequant_dct(s, block[3], 3, dest_y + dct_offset + block_size, dct_linesize, s->qscale);

                if(!CONFIG_GRAY || !(s->flags&CODEC_FLAG_GRAY)){
                    if (s->chroma_y_shift){
                        add_dequant_dct(s, block[4], 4, dest_cb, uvlinesize, s->chroma_qscale);
                        add_dequant_dct(s, block[5], 5, dest_cr, uvlinesize, s->chroma_qscale);
                    }else{
                        dct_linesize >>= 1;
                        dct_offset >>=1;
                        add_dequant_dct(s, block[4], 4, dest_cb,              dct_linesize, s->chroma_qscale);
                        add_dequant_dct(s, block[5], 5, dest_cr,              dct_linesize, s->chroma_qscale);
                        add_dequant_dct(s, block[6], 6, dest_cb + dct_offset, dct_linesize, s->chroma_qscale);
                        add_dequant_dct(s, block[7], 7, dest_cr + dct_offset, dct_linesize, s->chroma_qscale);
                    }
                }
            } else if(is_mpeg12 || (s->codec_id != AV_CODEC_ID_WMV2)){
                add_dct(s, block[0], 0, dest_y                          , dct_linesize);
                add_dct(s, block[1], 1, dest_y              + block_size, dct_linesize);
                add_dct(s, block[2], 2, dest_y + dct_offset             , dct_linesize);
                add_dct(s, block[3], 3, dest_y + dct_offset + block_size, dct_linesize);

                if(!CONFIG_GRAY || !(s->flags&CODEC_FLAG_GRAY)){
                    if(s->chroma_y_shift){//Chroma420
                        add_dct(s, block[4], 4, dest_cb, uvlinesize);
                        add_dct(s, block[5], 5, dest_cr, uvlinesize);
                    }else{
                        //chroma422
                        dct_linesize = uvlinesize << s->interlaced_dct;
                        dct_offset   = s->interlaced_dct ? uvlinesize : uvlinesize*block_size;

                        add_dct(s, block[4], 4, dest_cb, dct_linesize);
                        add_dct(s, block[5], 5, dest_cr, dct_linesize);
                        add_dct(s, block[6], 6, dest_cb+dct_offset, dct_linesize);
                        add_dct(s, block[7], 7, dest_cr+dct_offset, dct_linesize);
                        if(!s->chroma_x_shift){//Chroma444
                            add_dct(s, block[8], 8, dest_cb+block_size, dct_linesize);
                            add_dct(s, block[9], 9, dest_cr+block_size, dct_linesize);
                            add_dct(s, block[10], 10, dest_cb+block_size+dct_offset, dct_linesize);
                            add_dct(s, block[11], 11, dest_cr+block_size+dct_offset, dct_linesize);
                        }
                    }
                }//fi gray
            }
            else if (CONFIG_WMV2_DECODER || CONFIG_WMV2_ENCODER) {
                ff_wmv2_add_mb(s, block, dest_y, dest_cb, dest_cr);
            }
        } else {
            /* dct only in intra block */
            if(s->encoding || !(s->codec_id==AV_CODEC_ID_MPEG1VIDEO || s->codec_id==AV_CODEC_ID_MPEG2VIDEO)){
                put_dct(s, block[0], 0, dest_y                          , dct_linesize, s->qscale);
                put_dct(s, block[1], 1, dest_y              + block_size, dct_linesize, s->qscale);
                put_dct(s, block[2], 2, dest_y + dct_offset             , dct_linesize, s->qscale);
                put_dct(s, block[3], 3, dest_y + dct_offset + block_size, dct_linesize, s->qscale);

                if(!CONFIG_GRAY || !(s->flags&CODEC_FLAG_GRAY)){
                    if(s->chroma_y_shift){
                        put_dct(s, block[4], 4, dest_cb, uvlinesize, s->chroma_qscale);
                        put_dct(s, block[5], 5, dest_cr, uvlinesize, s->chroma_qscale);
                    }else{
                        dct_offset >>=1;
                        dct_linesize >>=1;
                        put_dct(s, block[4], 4, dest_cb,              dct_linesize, s->chroma_qscale);
                        put_dct(s, block[5], 5, dest_cr,              dct_linesize, s->chroma_qscale);
                        put_dct(s, block[6], 6, dest_cb + dct_offset, dct_linesize, s->chroma_qscale);
                        put_dct(s, block[7], 7, dest_cr + dct_offset, dct_linesize, s->chroma_qscale);
                    }
                }
            }else{
                s->dsp.idct_put(dest_y                          , dct_linesize, block[0]);
                s->dsp.idct_put(dest_y              + block_size, dct_linesize, block[1]);
                s->dsp.idct_put(dest_y + dct_offset             , dct_linesize, block[2]);
                s->dsp.idct_put(dest_y + dct_offset + block_size, dct_linesize, block[3]);

                if(!CONFIG_GRAY || !(s->flags&CODEC_FLAG_GRAY)){
                    if(s->chroma_y_shift){
                        s->dsp.idct_put(dest_cb, uvlinesize, block[4]);
                        s->dsp.idct_put(dest_cr, uvlinesize, block[5]);
                    }else{

                        dct_linesize = uvlinesize << s->interlaced_dct;
                        dct_offset   = s->interlaced_dct ? uvlinesize : uvlinesize*block_size;

                        s->dsp.idct_put(dest_cb,              dct_linesize, block[4]);
                        s->dsp.idct_put(dest_cr,              dct_linesize, block[5]);
                        s->dsp.idct_put(dest_cb + dct_offset, dct_linesize, block[6]);
                        s->dsp.idct_put(dest_cr + dct_offset, dct_linesize, block[7]);
                        if(!s->chroma_x_shift){//Chroma444
                            s->dsp.idct_put(dest_cb + block_size,              dct_linesize, block[8]);
                            s->dsp.idct_put(dest_cr + block_size,              dct_linesize, block[9]);
                            s->dsp.idct_put(dest_cb + block_size + dct_offset, dct_linesize, block[10]);
                            s->dsp.idct_put(dest_cr + block_size + dct_offset, dct_linesize, block[11]);
                        }
                    }
                }//gray
            }
        }
skip_idct:
        if(!readable){
            s->hdsp.put_pixels_tab[0][0](s->dest[0], dest_y ,   linesize,16);
            s->hdsp.put_pixels_tab[s->chroma_x_shift][0](s->dest[1], dest_cb, uvlinesize,16 >> s->chroma_y_shift);
            s->hdsp.put_pixels_tab[s->chroma_x_shift][0](s->dest[2], dest_cr, uvlinesize,16 >> s->chroma_y_shift);
        }
    }
}

void ff_MPV_decode_mb(MpegEncContext *s, int16_t block[12][64]){
#if !CONFIG_SMALL
    if(s->out_format == FMT_MPEG1) {
        if(s->avctx->lowres) MPV_decode_mb_internal(s, block, 1, 1);
        else                 MPV_decode_mb_internal(s, block, 0, 1);
    } else
#endif
    if(s->avctx->lowres) MPV_decode_mb_internal(s, block, 1, 0);
    else                  MPV_decode_mb_internal(s, block, 0, 0);
}

/**
 * @param h is the normal height, this will be reduced automatically if needed for the last row
 */
void ff_draw_horiz_band(AVCodecContext *avctx, DSPContext *dsp, Picture *cur,
                        Picture *last, int y, int h, int picture_structure,
                        int first_field, int draw_edges, int low_delay,
                        int v_edge_pos, int h_edge_pos)
{
    const AVPixFmtDescriptor *desc = av_pix_fmt_desc_get(avctx->pix_fmt);
    int hshift = desc->log2_chroma_w;
    int vshift = desc->log2_chroma_h;
    const int field_pic = picture_structure != PICT_FRAME;
    if(field_pic){
        h <<= 1;
        y <<= 1;
    }

    if (!avctx->hwaccel &&
        !(avctx->codec->capabilities & CODEC_CAP_HWACCEL_VDPAU) &&
        draw_edges &&
        cur->reference &&
        !(avctx->flags & CODEC_FLAG_EMU_EDGE)) {
        int *linesize = cur->f.linesize;
        int sides = 0, edge_h;
        if (y==0) sides |= EDGE_TOP;
        if (y + h >= v_edge_pos)
            sides |= EDGE_BOTTOM;

        edge_h= FFMIN(h, v_edge_pos - y);

        dsp->draw_edges(cur->f.data[0] + y * linesize[0],
                        linesize[0], h_edge_pos, edge_h,
                        EDGE_WIDTH, EDGE_WIDTH, sides);
        dsp->draw_edges(cur->f.data[1] + (y >> vshift) * linesize[1],
                        linesize[1], h_edge_pos >> hshift, edge_h >> vshift,
                        EDGE_WIDTH >> hshift, EDGE_WIDTH >> vshift, sides);
        dsp->draw_edges(cur->f.data[2] + (y >> vshift) * linesize[2],
                        linesize[2], h_edge_pos >> hshift, edge_h >> vshift,
                        EDGE_WIDTH >> hshift, EDGE_WIDTH >> vshift, sides);
    }

    h = FFMIN(h, avctx->height - y);

    if(field_pic && first_field && !(avctx->slice_flags&SLICE_FLAG_ALLOW_FIELD)) return;

    if (avctx->draw_horiz_band) {
        AVFrame *src;
        int offset[AV_NUM_DATA_POINTERS];
        int i;

        if(cur->f.pict_type == AV_PICTURE_TYPE_B || low_delay ||
           (avctx->slice_flags & SLICE_FLAG_CODED_ORDER))
            src = &cur->f;
        else if (last)
            src = &last->f;
        else
            return;

        if (cur->f.pict_type == AV_PICTURE_TYPE_B &&
            picture_structure == PICT_FRAME &&
            avctx->codec_id != AV_CODEC_ID_SVQ3) {
            for (i = 0; i < AV_NUM_DATA_POINTERS; i++)
                offset[i] = 0;
        }else{
            offset[0]= y * src->linesize[0];
            offset[1]=
            offset[2]= (y >> vshift) * src->linesize[1];
            for (i = 3; i < AV_NUM_DATA_POINTERS; i++)
                offset[i] = 0;
        }

        emms_c();

        avctx->draw_horiz_band(avctx, src, offset,
                               y, picture_structure, h);
    }
}

void ff_mpeg_draw_horiz_band(MpegEncContext *s, int y, int h)
{
    int draw_edges = s->unrestricted_mv && !s->intra_only;
    ff_draw_horiz_band(s->avctx, &s->dsp, s->current_picture_ptr,
                       s->last_picture_ptr, y, h, s->picture_structure,
                       s->first_field, draw_edges, s->low_delay,
                       s->v_edge_pos, s->h_edge_pos);
}

void ff_init_block_index(MpegEncContext *s){ //FIXME maybe rename
    const int linesize   = s->current_picture.f.linesize[0]; //not s->linesize as this would be wrong for field pics
    const int uvlinesize = s->current_picture.f.linesize[1];
    const int mb_size= 4 - s->avctx->lowres;

    s->block_index[0]= s->b8_stride*(s->mb_y*2    ) - 2 + s->mb_x*2;
    s->block_index[1]= s->b8_stride*(s->mb_y*2    ) - 1 + s->mb_x*2;
    s->block_index[2]= s->b8_stride*(s->mb_y*2 + 1) - 2 + s->mb_x*2;
    s->block_index[3]= s->b8_stride*(s->mb_y*2 + 1) - 1 + s->mb_x*2;
    s->block_index[4]= s->mb_stride*(s->mb_y + 1)                + s->b8_stride*s->mb_height*2 + s->mb_x - 1;
    s->block_index[5]= s->mb_stride*(s->mb_y + s->mb_height + 2) + s->b8_stride*s->mb_height*2 + s->mb_x - 1;
    //block_index is not used by mpeg2, so it is not affected by chroma_format

    s->dest[0] = s->current_picture.f.data[0] + ((s->mb_x - 1) <<  mb_size);
    s->dest[1] = s->current_picture.f.data[1] + ((s->mb_x - 1) << (mb_size - s->chroma_x_shift));
    s->dest[2] = s->current_picture.f.data[2] + ((s->mb_x - 1) << (mb_size - s->chroma_x_shift));

    if(!(s->pict_type==AV_PICTURE_TYPE_B && s->avctx->draw_horiz_band && s->picture_structure==PICT_FRAME))
    {
        if(s->picture_structure==PICT_FRAME){
        s->dest[0] += s->mb_y *   linesize << mb_size;
        s->dest[1] += s->mb_y * uvlinesize << (mb_size - s->chroma_y_shift);
        s->dest[2] += s->mb_y * uvlinesize << (mb_size - s->chroma_y_shift);
        }else{
            s->dest[0] += (s->mb_y>>1) *   linesize << mb_size;
            s->dest[1] += (s->mb_y>>1) * uvlinesize << (mb_size - s->chroma_y_shift);
            s->dest[2] += (s->mb_y>>1) * uvlinesize << (mb_size - s->chroma_y_shift);
            av_assert1((s->mb_y&1) == (s->picture_structure == PICT_BOTTOM_FIELD));
        }
    }
}

/**
 * Permute an 8x8 block.
 * @param block the block which will be permuted according to the given permutation vector
 * @param permutation the permutation vector
 * @param last the last non zero coefficient in scantable order, used to speed the permutation up
 * @param scantable the used scantable, this is only used to speed the permutation up, the block is not
 *                  (inverse) permutated to scantable order!
 */
void ff_block_permute(int16_t *block, uint8_t *permutation, const uint8_t *scantable, int last)
{
    int i;
    int16_t temp[64];

    if(last<=0) return;
    //if(permutation[1]==1) return; //FIXME it is ok but not clean and might fail for some permutations

    for(i=0; i<=last; i++){
        const int j= scantable[i];
        temp[j]= block[j];
        block[j]=0;
    }

    for(i=0; i<=last; i++){
        const int j= scantable[i];
        const int perm_j= permutation[j];
        block[perm_j]= temp[j];
    }
}

void ff_mpeg_flush(AVCodecContext *avctx){
    int i;
    MpegEncContext *s = avctx->priv_data;

    if(s==NULL || s->picture==NULL)
        return;

    for (i = 0; i < MAX_PICTURE_COUNT; i++)
        ff_mpeg_unref_picture(s, &s->picture[i]);
    s->current_picture_ptr = s->last_picture_ptr = s->next_picture_ptr = NULL;

    ff_mpeg_unref_picture(s, &s->current_picture);
    ff_mpeg_unref_picture(s, &s->last_picture);
    ff_mpeg_unref_picture(s, &s->next_picture);

    s->mb_x= s->mb_y= 0;
    s->closed_gop= 0;

    s->parse_context.state= -1;
    s->parse_context.frame_start_found= 0;
    s->parse_context.overread= 0;
    s->parse_context.overread_index= 0;
    s->parse_context.index= 0;
    s->parse_context.last_index= 0;
    s->bitstream_buffer_size=0;
    s->pp_time=0;
}

static void dct_unquantize_mpeg1_intra_c(MpegEncContext *s,
                                   int16_t *block, int n, int qscale)
{
    int i, level, nCoeffs;
    const uint16_t *quant_matrix;

    nCoeffs= s->block_last_index[n];

    block[0] *= n < 4 ? s->y_dc_scale : s->c_dc_scale;
    /* XXX: only mpeg1 */
    quant_matrix = s->intra_matrix;
    for(i=1;i<=nCoeffs;i++) {
        int j= s->intra_scantable.permutated[i];
        level = block[j];
        if (level) {
            if (level < 0) {
                level = -level;
                level = (int)(level * qscale * quant_matrix[j]) >> 3;
                level = (level - 1) | 1;
                level = -level;
            } else {
                level = (int)(level * qscale * quant_matrix[j]) >> 3;
                level = (level - 1) | 1;
            }
            block[j] = level;
        }
    }
}

static void dct_unquantize_mpeg1_inter_c(MpegEncContext *s,
                                   int16_t *block, int n, int qscale)
{
    int i, level, nCoeffs;
    const uint16_t *quant_matrix;

    nCoeffs= s->block_last_index[n];

    quant_matrix = s->inter_matrix;
    for(i=0; i<=nCoeffs; i++) {
        int j= s->intra_scantable.permutated[i];
        level = block[j];
        if (level) {
            if (level < 0) {
                level = -level;
                level = (((level << 1) + 1) * qscale *
                         ((int) (quant_matrix[j]))) >> 4;
                level = (level - 1) | 1;
                level = -level;
            } else {
                level = (((level << 1) + 1) * qscale *
                         ((int) (quant_matrix[j]))) >> 4;
                level = (level - 1) | 1;
            }
            block[j] = level;
        }
    }
}

static void dct_unquantize_mpeg2_intra_c(MpegEncContext *s,
                                   int16_t *block, int n, int qscale)
{
    int i, level, nCoeffs;
    const uint16_t *quant_matrix;

    if(s->alternate_scan) nCoeffs= 63;
    else nCoeffs= s->block_last_index[n];

    block[0] *= n < 4 ? s->y_dc_scale : s->c_dc_scale;
    quant_matrix = s->intra_matrix;
    for(i=1;i<=nCoeffs;i++) {
        int j= s->intra_scantable.permutated[i];
        level = block[j];
        if (level) {
            if (level < 0) {
                level = -level;
                level = (int)(level * qscale * quant_matrix[j]) >> 3;
                level = -level;
            } else {
                level = (int)(level * qscale * quant_matrix[j]) >> 3;
            }
            block[j] = level;
        }
    }
}

static void dct_unquantize_mpeg2_intra_bitexact(MpegEncContext *s,
                                   int16_t *block, int n, int qscale)
{
    int i, level, nCoeffs;
    const uint16_t *quant_matrix;
    int sum=-1;

    if(s->alternate_scan) nCoeffs= 63;
    else nCoeffs= s->block_last_index[n];

    block[0] *= n < 4 ? s->y_dc_scale : s->c_dc_scale;
    sum += block[0];
    quant_matrix = s->intra_matrix;
    for(i=1;i<=nCoeffs;i++) {
        int j= s->intra_scantable.permutated[i];
        level = block[j];
        if (level) {
            if (level < 0) {
                level = -level;
                level = (int)(level * qscale * quant_matrix[j]) >> 3;
                level = -level;
            } else {
                level = (int)(level * qscale * quant_matrix[j]) >> 3;
            }
            block[j] = level;
            sum+=level;
        }
    }
    block[63]^=sum&1;
}

static void dct_unquantize_mpeg2_inter_c(MpegEncContext *s,
                                   int16_t *block, int n, int qscale)
{
    int i, level, nCoeffs;
    const uint16_t *quant_matrix;
    int sum=-1;

    if(s->alternate_scan) nCoeffs= 63;
    else nCoeffs= s->block_last_index[n];

    quant_matrix = s->inter_matrix;
    for(i=0; i<=nCoeffs; i++) {
        int j= s->intra_scantable.permutated[i];
        level = block[j];
        if (level) {
            if (level < 0) {
                level = -level;
                level = (((level << 1) + 1) * qscale *
                         ((int) (quant_matrix[j]))) >> 4;
                level = -level;
            } else {
                level = (((level << 1) + 1) * qscale *
                         ((int) (quant_matrix[j]))) >> 4;
            }
            block[j] = level;
            sum+=level;
        }
    }
    block[63]^=sum&1;
}

static void dct_unquantize_h263_intra_c(MpegEncContext *s,
                                  int16_t *block, int n, int qscale)
{
    int i, level, qmul, qadd;
    int nCoeffs;

    av_assert2(s->block_last_index[n]>=0 || s->h263_aic);

    qmul = qscale << 1;

    if (!s->h263_aic) {
        block[0] *= n < 4 ? s->y_dc_scale : s->c_dc_scale;
        qadd = (qscale - 1) | 1;
    }else{
        qadd = 0;
    }
    if(s->ac_pred)
        nCoeffs=63;
    else
        nCoeffs= s->inter_scantable.raster_end[ s->block_last_index[n] ];

    for(i=1; i<=nCoeffs; i++) {
        level = block[i];
        if (level) {
            if (level < 0) {
                level = level * qmul - qadd;
            } else {
                level = level * qmul + qadd;
            }
            block[i] = level;
        }
    }
}

static void dct_unquantize_h263_inter_c(MpegEncContext *s,
                                  int16_t *block, int n, int qscale)
{
    int i, level, qmul, qadd;
    int nCoeffs;

    av_assert2(s->block_last_index[n]>=0);

    qadd = (qscale - 1) | 1;
    qmul = qscale << 1;

    nCoeffs= s->inter_scantable.raster_end[ s->block_last_index[n] ];

    for(i=0; i<=nCoeffs; i++) {
        level = block[i];
        if (level) {
            if (level < 0) {
                level = level * qmul - qadd;
            } else {
                level = level * qmul + qadd;
            }
            block[i] = level;
        }
    }
}

/**
 * set qscale and update qscale dependent variables.
 */
void ff_set_qscale(MpegEncContext * s, int qscale)
{
    if (qscale < 1)
        qscale = 1;
    else if (qscale > 31)
        qscale = 31;

    s->qscale = qscale;
    s->chroma_qscale= s->chroma_qscale_table[qscale];

    s->y_dc_scale= s->y_dc_scale_table[ qscale ];
    s->c_dc_scale= s->c_dc_scale_table[ s->chroma_qscale ];
}

void ff_MPV_report_decode_progress(MpegEncContext *s)
{
    if (s->pict_type != AV_PICTURE_TYPE_B && !s->partitioned_frame && !s->er.error_occurred)
        ff_thread_report_progress(&s->current_picture_ptr->tf, s->mb_y, 0);
}

#if CONFIG_ERROR_RESILIENCE
void ff_mpeg_er_frame_start(MpegEncContext *s)
{
    ERContext *er = &s->er;

    er->cur_pic  = s->current_picture_ptr;
    er->last_pic = s->last_picture_ptr;
    er->next_pic = s->next_picture_ptr;

    er->pp_time           = s->pp_time;
    er->pb_time           = s->pb_time;
    er->quarter_sample    = s->quarter_sample;
    er->partitioned_frame = s->partitioned_frame;

    ff_er_frame_start(er);
}
#endif /* CONFIG_ERROR_RESILIENCE */<|MERGE_RESOLUTION|>--- conflicted
+++ resolved
@@ -1743,27 +1743,6 @@
 
     emms_c();
 
-<<<<<<< HEAD
-#if 0
-    /* copy back current_picture variables */
-    for (i = 0; i < MAX_PICTURE_COUNT; i++) {
-        if (s->picture[i].f.data[0] == s->current_picture.f.data[0]) {
-            s->picture[i] = s->current_picture;
-            break;
-        }
-    }
-    av_assert0(i < MAX_PICTURE_COUNT);
-#endif
-
-    // clear copies, to avoid confusion
-#if 0
-    memset(&s->last_picture,    0, sizeof(Picture));
-    memset(&s->next_picture,    0, sizeof(Picture));
-    memset(&s->current_picture, 0, sizeof(Picture));
-#endif
-
-=======
->>>>>>> d0d111d0
     if (s->current_picture.reference)
         ff_thread_report_progress(&s->current_picture_ptr->tf, INT_MAX, 0);
 }
