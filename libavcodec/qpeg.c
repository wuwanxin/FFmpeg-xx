--- conflicted
+++ resolved
@@ -307,12 +307,7 @@
     avcodec_get_frame_defaults(&a->pic);
     avcodec_get_frame_defaults(&a->ref);
     a->avctx = avctx;
-<<<<<<< HEAD
-    avctx->pix_fmt= PIX_FMT_PAL8;
-=======
     avctx->pix_fmt= AV_PIX_FMT_PAL8;
-    a->refdata = av_malloc(avctx->width * avctx->height);
->>>>>>> 716d413c
 
     return 0;
 }
