/*
 * SGI image decoder
 * Todd Kirby <doubleshot@pacbell.net>
 *
 * This file is part of FFmpeg.
 *
 * FFmpeg is free software; you can redistribute it and/or
 * modify it under the terms of the GNU Lesser General Public
 * License as published by the Free Software Foundation; either
 * version 2.1 of the License, or (at your option) any later version.
 *
 * FFmpeg is distributed in the hope that it will be useful,
 * but WITHOUT ANY WARRANTY; without even the implied warranty of
 * MERCHANTABILITY or FITNESS FOR A PARTICULAR PURPOSE.  See the GNU
 * Lesser General Public License for more details.
 *
 * You should have received a copy of the GNU Lesser General Public
 * License along with FFmpeg; if not, write to the Free Software
 * Foundation, Inc., 51 Franklin Street, Fifth Floor, Boston, MA 02110-1301 USA
 */

#include "libavutil/imgutils.h"
#include "libavutil/avassert.h"
#include "avcodec.h"
#include "bytestream.h"
#include "internal.h"
#include "sgi.h"

typedef struct SgiState {
    AVCodecContext *avctx;
    unsigned int width;
    unsigned int height;
    unsigned int depth;
    unsigned int bytes_per_channel;
    int linesize;
    GetByteContext g;
} SgiState;

/**
 * Expand an RLE row into a channel.
 * @param s the current image state
 * @param out_buf Points to one line after the output buffer.
 * @param len length of out_buf in bytes
 * @param pixelstride pixel stride of input buffer
 * @return size of output in bytes, else return error code.
 */
static int expand_rle_row(SgiState *s, uint8_t *out_buf,
                          int len, int pixelstride)
{
    unsigned char pixel, count;
    unsigned char *orig = out_buf;

    while (out_buf < out_end) {
        if (bytestream2_get_bytes_left(&s->g) < 1)
            return AVERROR_INVALIDDATA;
        pixel = bytestream2_get_byteu(&s->g);
        if (!(count = (pixel & 0x7f))) {
            break;
        }

        /* Check for buffer overflow. */
<<<<<<< HEAD
        if (out_end - out_buf <= pixelstride * (count - 1))
            return AVERROR_INVALIDDATA;
=======
        if (pixelstride * (count - 1) >= len) {
            av_log(s->avctx, AV_LOG_ERROR, "Invalid pixel count.\n");
            return AVERROR_INVALIDDATA;
        }
>>>>>>> f4a8a008

        if (pixel & 0x80) {
            while (count--) {
                *out_buf = bytestream2_get_byte(&s->g);
                out_buf += pixelstride;
            }
        } else {
            pixel = bytestream2_get_byte(&s->g);

            while (count--) {
                *out_buf = pixel;
                out_buf += pixelstride;
            }
        }
    }
    return (out_buf - orig) / pixelstride;
}

/**
 * Read a run length encoded SGI image.
 * @param out_buf output buffer
 * @param s the current image state
 * @return 0 if no error, else return error code.
 */
static int read_rle_sgi(uint8_t *out_buf, SgiState *s)
{
    uint8_t *dest_row;
    unsigned int len = s->height * s->depth * 4;
    GetByteContext g_table = s->g;
    unsigned int y, z;
    unsigned int start_offset;

    /* size of  RLE offset and length tables */
    if (len * 2  > bytestream2_get_bytes_left(&s->g)) {
        return AVERROR_INVALIDDATA;
    }

    for (z = 0; z < s->depth; z++) {
        dest_row = out_buf;
        for (y = 0; y < s->height; y++) {
            dest_row -= s->linesize;
            start_offset = bytestream2_get_be32(&g_table);
            bytestream2_seek(&s->g, start_offset, SEEK_SET);
<<<<<<< HEAD
            if (expand_rle_row(s, dest_row + z, dest_row + s->width*s->depth,
=======
            if (expand_rle_row(s, dest_row + z, FFABS(s->linesize) - z,
>>>>>>> f4a8a008
                               s->depth) != s->width) {
                return AVERROR_INVALIDDATA;
            }
        }
    }
    return 0;
}

/**
 * Read an uncompressed SGI image.
 * @param out_buf output buffer
 * @param s the current image state
 * @return 0 if read success, else return error code.
 */
static int read_uncompressed_sgi(unsigned char* out_buf, SgiState *s)
{
    int x, y, z;
    unsigned int offset = s->height * s->width * s->bytes_per_channel;
    GetByteContext gp[4];
    uint8_t *out_end;

    /* Test buffer size. */
    if (offset * s->depth > bytestream2_get_bytes_left(&s->g))
        return AVERROR_INVALIDDATA;

    /* Create a reader for each plane */
    for (z = 0; z < s->depth; z++) {
        gp[z] = s->g;
        bytestream2_skip(&gp[z], z * offset);
    }

    for (y = s->height - 1; y >= 0; y--) {
        out_end = out_buf + (y * s->linesize);
        if (s->bytes_per_channel == 1) {
            for (x = s->width; x > 0; x--)
                for (z = 0; z < s->depth; z++)
                    *out_end++ = bytestream2_get_byteu(&gp[z]);
        } else {
            uint16_t *out16 = (uint16_t *)out_end;
            for (x = s->width; x > 0; x--)
                for (z = 0; z < s->depth; z++)
                    *out16++ = bytestream2_get_ne16u(&gp[z]);
        }
    }
    return 0;
}

static int decode_frame(AVCodecContext *avctx,
                        void *data, int *got_frame,
                        AVPacket *avpkt)
{
    SgiState *s = avctx->priv_data;
    AVFrame *p = data;
    unsigned int dimension, rle;
    int ret = 0;
    uint8_t *out_buf, *out_end;

    bytestream2_init(&s->g, avpkt->data, avpkt->size);
    if (bytestream2_get_bytes_left(&s->g) < SGI_HEADER_SIZE) {
        av_log(avctx, AV_LOG_ERROR, "buf_size too small (%d)\n", avpkt->size);
        return AVERROR_INVALIDDATA;
    }

    /* Test for SGI magic. */
    if (bytestream2_get_be16u(&s->g) != SGI_MAGIC) {
        av_log(avctx, AV_LOG_ERROR, "bad magic number\n");
        return AVERROR_INVALIDDATA;
    }

    rle                  = bytestream2_get_byteu(&s->g);
    s->bytes_per_channel = bytestream2_get_byteu(&s->g);
    dimension            = bytestream2_get_be16u(&s->g);
    s->width             = bytestream2_get_be16u(&s->g);
    s->height            = bytestream2_get_be16u(&s->g);
    s->depth             = bytestream2_get_be16u(&s->g);

    if (s->bytes_per_channel != 1 && (s->bytes_per_channel != 2 || rle)) {
        av_log(avctx, AV_LOG_ERROR, "wrong channel number\n");
        return AVERROR_INVALIDDATA;
    }

    /* Check for supported image dimensions. */
    if (dimension != 2 && dimension != 3) {
        av_log(avctx, AV_LOG_ERROR, "wrong dimension number\n");
        return AVERROR_INVALIDDATA;
    }

    if (s->depth == SGI_GRAYSCALE) {
        avctx->pix_fmt = s->bytes_per_channel == 2 ? AV_PIX_FMT_GRAY16BE : AV_PIX_FMT_GRAY8;
    } else if (s->depth == SGI_RGB) {
        avctx->pix_fmt = s->bytes_per_channel == 2 ? AV_PIX_FMT_RGB48BE : AV_PIX_FMT_RGB24;
    } else if (s->depth == SGI_RGBA) {
        avctx->pix_fmt = s->bytes_per_channel == 2 ? AV_PIX_FMT_RGBA64BE : AV_PIX_FMT_RGBA;
    } else {
        av_log(avctx, AV_LOG_ERROR, "wrong picture format\n");
        return AVERROR_INVALIDDATA;
    }

    ret = ff_set_dimensions(avctx, s->width, s->height);
    if (ret < 0)
        return ret;

    if ((ret = ff_get_buffer(avctx, p, 0)) < 0)
        return ret;

    p->pict_type = AV_PICTURE_TYPE_I;
    p->key_frame = 1;
    out_buf = p->data[0];

    out_end = out_buf + p->linesize[0] * s->height;

    s->linesize = p->linesize[0];

    /* Skip header. */
    bytestream2_seek(&s->g, SGI_HEADER_SIZE, SEEK_SET);
    if (rle) {
        ret = read_rle_sgi(out_end, s);
    } else {
        ret = read_uncompressed_sgi(out_buf, s);
    }
    if (ret)
        return ret;

    *got_frame = 1;
    return avpkt->size;
}

static av_cold int sgi_decode_init(AVCodecContext *avctx)
{
    SgiState *s = avctx->priv_data;

    s->avctx = avctx;

    return 0;
}

AVCodec ff_sgi_decoder = {
    .name           = "sgi",
    .long_name      = NULL_IF_CONFIG_SMALL("SGI image"),
    .type           = AVMEDIA_TYPE_VIDEO,
    .id             = AV_CODEC_ID_SGI,
    .priv_data_size = sizeof(SgiState),
    .decode         = decode_frame,
    .init           = sgi_decode_init,
    .capabilities   = CODEC_CAP_DR1,
};<|MERGE_RESOLUTION|>--- conflicted
+++ resolved
@@ -49,6 +49,7 @@
 {
     unsigned char pixel, count;
     unsigned char *orig = out_buf;
+    uint8_t *out_end = out_buf + len;
 
     while (out_buf < out_end) {
         if (bytestream2_get_bytes_left(&s->g) < 1)
@@ -59,15 +60,10 @@
         }
 
         /* Check for buffer overflow. */
-<<<<<<< HEAD
-        if (out_end - out_buf <= pixelstride * (count - 1))
-            return AVERROR_INVALIDDATA;
-=======
-        if (pixelstride * (count - 1) >= len) {
+        if (out_end - out_buf <= pixelstride * (count - 1)) {
             av_log(s->avctx, AV_LOG_ERROR, "Invalid pixel count.\n");
             return AVERROR_INVALIDDATA;
         }
->>>>>>> f4a8a008
 
         if (pixel & 0x80) {
             while (count--) {
@@ -111,11 +107,7 @@
             dest_row -= s->linesize;
             start_offset = bytestream2_get_be32(&g_table);
             bytestream2_seek(&s->g, start_offset, SEEK_SET);
-<<<<<<< HEAD
-            if (expand_rle_row(s, dest_row + z, dest_row + s->width*s->depth,
-=======
-            if (expand_rle_row(s, dest_row + z, FFABS(s->linesize) - z,
->>>>>>> f4a8a008
+            if (expand_rle_row(s, dest_row + z, s->width*s->depth,
                                s->depth) != s->width) {
                 return AVERROR_INVALIDDATA;
             }
