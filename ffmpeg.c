--- conflicted
+++ resolved
@@ -337,14 +337,9 @@
     int eof_reached;      /* true if eof reached */
     int ist_index;        /* index of first stream in ist_table */
     int buffer_size;      /* current total buffer size */
-<<<<<<< HEAD
     int nb_streams;
     int64_t ts_offset;
 } InputFile;
-=======
-    int nb_streams;       /* nb streams we are aware of */
-} AVInputFile;
->>>>>>> 1450d6e6
 
 #if HAVE_TERMIOS_H
 
@@ -3497,10 +3492,7 @@
     input_files = grow_array(input_files, sizeof(*input_files), &nb_input_files, nb_input_files + 1);
     input_files[nb_input_files - 1].ctx        = ic;
     input_files[nb_input_files - 1].ist_index  = nb_input_streams - ic->nb_streams;
-<<<<<<< HEAD
     input_files[nb_input_files - 1].ts_offset  = input_ts_offset - (copy_ts ? 0 : timestamp);
-=======
->>>>>>> 1450d6e6
     input_files[nb_input_files - 1].nb_streams = ic->nb_streams;
 
     top_field_first = -1;
